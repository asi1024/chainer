import numpy

from chainer.functions.connection import dilated_convolution_2d
from chainer import initializers
from chainer import link


class DilatedConvolution2D(link.Link):

    """Two-dimensional dilated convolutional layer.

    This link wraps the :func:`~chainer.functions.dilated_convolution_2d`
    function and holds the filter weight and bias vector as parameters.

    Args:
<<<<<<< HEAD
        in_channels (int): Number of channels of input arrays. If it is
            ``None`` or omitted, parameter initialization will be deferred
            until the first forward data pass at which time the size will be
            determined.
=======
        in_channels (int or None): Number of channels of input arrays.
            If ``None``, parameter initialization will be deferred until the
            first forward data pass at which time the size will be determined.
>>>>>>> 7ce9222d
        out_channels (int): Number of channels of output arrays.
        ksize (int or pair of ints): Size of filters (a.k.a. kernels).
            ``ksize=k`` and ``ksize=(k, k)`` are equivalent.
        stride (int or pair of ints): Stride of filter applications.
            ``stride=s`` and ``stride=(s, s)`` are equivalent.
        pad (int or pair of ints): Spatial padding width for input arrays.
            ``pad=p`` and ``pad=(p, p)`` are equivalent.
        dilate (int or pair of ints): Dilation factor of filter applications.
            ``dilate=d`` and ``dilate=(d, d)`` are equivalent.
        nobias (bool): If ``True``, then this link does not use the bias term.
        initialW (4-D array): Initial weight value. If ``None``, the defaul
            initializer is used. May also be a callable that takes
            ``numpy.ndarray`` or ``cupy.ndarray`` and edits its value.
        initial_bias (1-D array): Initial bias value. If ``None``, the default
            initializer is used. May also be a callable that takes
            ``numpy.ndarray`` or ``cupy.ndarray`` and edits its value.

    .. seealso::
       See :func:`chainer.functions.dilated_convolution_2d`
       for the definition of two-dimensional dilated convolution.

    Attributes:
        W (~chainer.Variable): Weight parameter.
        b (~chainer.Variable): Bias parameter.

    .. admonition:: Example

        There are several ways to make a DilatedConvolution2D link.

        Let an input vector ``x`` be:

        >>> x = np.arange(1 * 3 * 10 * 10, dtype='f').reshape(1, 3, 10, 10)

        1. Give the first three arguments explicitly:

            >>> l = L.DilatedConvolution2D(3, 7, 5)
            >>> y = l(x)
            >>> y.shape
            (1, 7, 6, 6)

        2. Omit ``in_channels`` or fill it with ``None``:

            The below two cases are the same.

            >>> l = L.DilatedConvolution2D(7, 5)
            >>> y = l(x)
            >>> y.shape
            (1, 7, 6, 6)

            >>> l = L.DilatedConvolution2D(None, 7, 5)
            >>> y = l(x)
            >>> y.shape
            (1, 7, 6, 6)

            When you omit the first argument, you need to specify the other
            subsequent arguments from ``stride`` as keyword auguments. So the
            below two cases are the same.

            >>> l = L.DilatedConvolution2D(None, 7, 5, 1, 0, 2)
            >>> y = l(x)
            >>> y.shape
            (1, 7, 2, 2)

            >>> l = L.DilatedConvolution2D(7, 5, stride=1, pad=0, dilate=2)
            >>> y = l(x)
            >>> y.shape
            (1, 7, 2, 2)

    """

    def __init__(self, in_channels, out_channels, ksize=None, stride=1, pad=0,
                 dilate=1, nobias=False, initialW=None, initial_bias=None):
        super(DilatedConvolution2D, self).__init__()

        if ksize is None:
            out_channels, ksize, in_channels = in_channels, out_channels, None

        self.ksize = ksize
        self.stride = _pair(stride)
        self.pad = _pair(pad)
        self.dilate = _pair(dilate)
        self.out_channels = out_channels

        if initialW is None:
            self.initialW = initializers.HeNormal(1.0 / numpy.sqrt(2))
        else:
            self.initialW = initialW

        self.add_param('W', initializer=initializers._get_initializer(
            initialW))
        if in_channels is not None:
            self._initialize_params(in_channels)

        if nobias:
            self.b = None
        else:
            if initial_bias is None:
                initial_bias = 0
            initial_bias = initializers._get_initializer(initial_bias)
            self.add_param('b', out_channels, initializer=initial_bias)

    def _initialize_params(self, in_channels):
        kh, kw = _pair(self.ksize)
        W_shape = (self.out_channels, in_channels, kh, kw)
        self.W.initialize(W_shape)

    def __call__(self, x):
        """Applies the convolution layer.

        Args:
            x (~chainer.Variable): Input image.

        Returns:
            ~chainer.Variable: Output of the convolution.

        """
<<<<<<< HEAD
        if self.W.data is None:
            self._initialize_params(x.shape[1])
=======
        if self.has_uninitialized_params:
            with cuda.get_device_from_id(self._device_id):
                self._initialize_params(x.shape[1])
>>>>>>> 7ce9222d
        return dilated_convolution_2d.dilated_convolution_2d(
            x, self.W, self.b, self.stride, self.pad, self.dilate)


def _pair(x):
    if hasattr(x, '__getitem__'):
        return x
    return x, x<|MERGE_RESOLUTION|>--- conflicted
+++ resolved
@@ -13,16 +13,9 @@
     function and holds the filter weight and bias vector as parameters.
 
     Args:
-<<<<<<< HEAD
-        in_channels (int): Number of channels of input arrays. If it is
-            ``None`` or omitted, parameter initialization will be deferred
-            until the first forward data pass at which time the size will be
-            determined.
-=======
         in_channels (int or None): Number of channels of input arrays.
             If ``None``, parameter initialization will be deferred until the
             first forward data pass at which time the size will be determined.
->>>>>>> 7ce9222d
         out_channels (int): Number of channels of output arrays.
         ksize (int or pair of ints): Size of filters (a.k.a. kernels).
             ``ksize=k`` and ``ksize=(k, k)`` are equivalent.
@@ -139,14 +132,8 @@
             ~chainer.Variable: Output of the convolution.
 
         """
-<<<<<<< HEAD
         if self.W.data is None:
             self._initialize_params(x.shape[1])
-=======
-        if self.has_uninitialized_params:
-            with cuda.get_device_from_id(self._device_id):
-                self._initialize_params(x.shape[1])
->>>>>>> 7ce9222d
         return dilated_convolution_2d.dilated_convolution_2d(
             x, self.W, self.b, self.stride, self.pad, self.dilate)
 
