--- conflicted
+++ resolved
@@ -1346,69 +1346,8 @@
             if loss_scale is not None:
                 self.grad *= loss_scale
 
-<<<<<<< HEAD
         with chainer.using_config('enable_backprop', enable_double_backprop):
             _backprop_to_all([self], retain_grad, loss_scale)
-=======
-            in_data = tuple([x.data for x in inputs])
-            out_grad_array = tuple(
-                [None if g is None else g.array for g in out_grad])
-            hooks = chainer.get_function_hooks()
-            if func._n_local_function_hooks != 0:
-                hooks = collections.OrderedDict(hooks)
-                hooks.update(func.local_function_hooks)
-            hooks = hooks.values()  # avoid six for performance
-
-            with cuda.get_device_from_array(*(in_data + out_grad_array)):
-                for hook in hooks:
-                    hook.backward_preprocess(func, in_data, out_grad_array)
-
-                # Collect the current input gradients.
-                target_inputs = [inputs[i] for i in target_input_indexes]
-                # Keep the order for the portability, rather than
-                # in_grad = {x: grads.get_as_list(x)
-                #            for x in set(target_inputs)}
-                in_grad = collections.OrderedDict()
-                for x in target_inputs:
-                    if x not in in_grad:
-                        in_grad[x] = grads.get_as_list(x)
-                        # to reduce memory usage
-                        x._set_grad_var_if_available(None)
-
-                _backprop_utils.backprop_step(
-                    func, target_input_indexes, out_grad, in_grad)
-
-                for hook in hooks:
-                    hook.backward_postprocess(func, in_data, out_grad_array)
-
-            for y, gy in six.moves.zip(outputs, out_grad):
-                if y is not None and y is not self.node:
-                    y._set_grad_var_if_available(
-                        gy if retain_grad else None)
-            del gy, out_grad  # to reduce memory usage
-
-            for x, gx in in_grad.items():
-                if not gx:  # gradient == None
-                    continue
-
-                for gx_elem in gx:
-                    _check_grad_type(func, x, True, gx_elem, True)
-                del gx_elem  # to reduce memory usage
-
-                if x.creator_node is None:  # leaf
-                    leaf_nodes.add(x)
-                else:
-                    add_cand(x.creator_node)
-            del gx, in_grad  # to reduce memory usage
-
-        for x in leaf_nodes:
-            x_var = x.get_variable_or_none()
-            gx = grads.pop(x)
-            if x_var is not None:
-                x_var._set_grad_var_without_check(gx)
-                x_var._loss_scale = loss_scale
-        grads.assert_no_grads()
->>>>>>> 612751c5
 
     def reshape(self, *shape):
         """Returns a variable of a different shape and the same content.
@@ -1613,7 +1552,7 @@
                 continue
 
             for gx_elem in gx:
-                _check_grad_type(func, x, gx_elem.array)
+                _check_grad_type(func, x, True, gx_elem, True)
             del gx_elem  # to reduce memory usage
 
             if x.creator_node is None:  # leaf
