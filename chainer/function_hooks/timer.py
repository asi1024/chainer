--- conflicted
+++ resolved
@@ -1,9 +1,3 @@
-<<<<<<< HEAD
-import time
-import collections
-
-=======
->>>>>>> 19a0d2a0
 import numpy
 
 from chainer import cuda
@@ -11,62 +5,7 @@
 from chainer.utils import timer
 
 
-<<<<<<< HEAD
-class Timer(object):
-
-    def __init__(self, xp):
-        self.xp = xp
-        self.running = False
-        self.reset()
-
-    def reset(self):
-        self.total_time = 0.0
-        self.last_increment = None
-        self.count = 0
-
-    def start(self):
-        if self.running:
-            return
-        if self.xp == numpy:
-            self._start = time.time()
-        else:
-            self._start = cuda.Event()
-            self._start.record()
-        self.running = True
-
-    def stop(self):
-        if not self.running:
-            return 0.0
-
-        if self.xp == numpy:
-            self._stop = time.time()
-            elapsed_time = self._stop - self._start
-        else:
-            self._stop = cuda.Event()
-            self._stop.record()
-            self._stop.synchronize()
-            # Note that `get_elapsed_time` returns result in milliseconds
-            elapsed_time = cuda.cupy.cuda.get_elapsed_time(
-                self._start, self._stop) / 1000
-
-        self.running = False
-        self.total_time += elapsed_time
-        self.last_increment = elapsed_time
-        self.count += 1
-
-        return elapsed_time
-
-    def mean(self):
-        if self.count == 0:
-            raise ValueError('count is 0')
-        else:
-            return self.total_time / self.count
-
-
-class TimerHook(function.FunctionHook):
-=======
 class TimerHook(function_.FunctionHook):
->>>>>>> 19a0d2a0
     """Function hook for measuring elapsed time of functions.
 
     Attributes:
@@ -82,10 +21,6 @@
         self.call_history = []
 
     def _preprocess(self):
-<<<<<<< HEAD
-        self.timer = Timer(self.xp)
-        self.timer.start()
-=======
         self.timer = timer.get_timer(self.xp)
         self.timer.start()
 
@@ -95,7 +30,6 @@
         else:
             self.start = self.timer.start_events[-1]
             self.stop = self.timer.stop_events[-1]
->>>>>>> 19a0d2a0
 
     def forward_preprocess(self, function, in_data):
         self.xp = cuda.get_array_module(*in_data)
@@ -106,17 +40,12 @@
         self._preprocess()
 
     def _postprocess(self, function):
-<<<<<<< HEAD
-        elapsed_time = self.timer.stop()
-        self.call_history.append((function, elapsed_time))
-=======
         self.timer.stop()
         self.call_history.append((function, self.timer.total_time()))
 
         # For backward compatibility
         if self.xp is numpy:
             self.stop = self.timer.stop_times[-1]
->>>>>>> 19a0d2a0
 
     def forward_postprocess(self, function, in_data):
         xp = cuda.get_array_module(*in_data)
@@ -130,93 +59,4 @@
 
     def total_time(self):
         """Returns total elapsed time in seconds."""
-        return sum(t for (_, t) in self.call_history)
-
-
-class AccumulateTimerHook(function.FunctionHook):
-
-    name = 'AccumulateTimerHook'
-    default_context = 'default'
-
-    def __init__(self, xp=numpy):
-        self.xp = xp
-        self.timers = collections.defaultdict(lambda :Timer(self.xp))
-        self._call_history = collections.defaultdict(list)
-        self.current_context = self.default_context
-
-    @property
-    def call_history(self, context=None):
-        return self._call_history[self.current_context]
-
-    def __call__(self, context=None):
-        if context:
-            self.current_context = context
-        else:
-            self.current_context = self.default_context
-        return self
-
-    def __enter__(self, *args, **kwargs):
-        self.timers[self.current_context].start()
-        return super(AccumulateTimerHook, self).__enter__(*args, **kwargs)
-
-    def __exit__(self, *args, **kwargs):
-        self.timers[self.current_context].stop()
-        self.current_context = self.default_context
-        return super(AccumulateTimerHook, self).__exit__(*args, **kwargs)
-
-    def _preprocess(self, xp):
-        self.function_call_timer = Timer(xp)
-
-    def forward_preprocess(self, function, in_data):
-        xp = cuda.get_array_module(*in_data)
-        self._preprocess(xp)
-
-    def backward_preprocess(self, function, in_data, out_grad):
-        xp = cuda.get_array_module(*(in_data + out_grad))
-        self._preprocess(xp)
-
-    def _postprocess(self, function):
-        elapsed_time = self.function_call_timer.stop()
-        self._call_history[self.current_context].append((function, elapsed_time))
-
-    def forward_postprocess(self, function, in_data):
-        xp = cuda.get_array_module(*in_data)
-        assert xp == self.function_call_timer.xp
-        self._postprocess(function)
-
-    def backward_postprocess(self, function, in_data, out_grad):
-        xp = cuda.get_array_module(*(in_data + out_grad))
-        assert xp == self.function_call_timer.xp
-        self._postprocess(function)
-
-    def total_time(self, context=None):
-        """Returns total elapsed time in seconds of given context."""
-
-        if not context:
-            context = self.current_context
-
-        if context in self.timers:
-            return self.timers[context].total_time
-        else:
-            raise ValueError('No such context:{}'.format(context))
-
-    def function_call_time(self, context=None):
-        """Returns total elapsed time of function calls in given context in seconds."""
-
-        if not context:
-            context = self.current_context
-
-        if context in self.timers:
-            return sum(t for (_, t) in self._call_history[context])
-        else:
-            raise ValueError('No such context:{}'.format(context))
-
-    def last_increment(self, context=None):
-
-        if not context:
-            context = self.current_context
-
-        if context in self.timers:
-            return self.timers[context].last_increment
-        else:
-            raise ValueError('No such context:{}'.format(context))+        return sum(t for (_, t) in self.call_history)