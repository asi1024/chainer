import chainer
from chainer.dataset.tabular import _wrappers


def from_data(data, size=None):
    """Create a TabularDataset from lists/arrays/callables.

    >>> from chainer.dataset import tabular
    >>>
    >>> dataset = tabular.from_data([0, 1, 2])
    >>> dataset[0]
    0
    >>> dataset = tabular.from_data(([0, 1, 2], [3, 4, 5]))
    >>> dataset[0]
    (0, 3)
    >>> dataset = tabular.from_data((('a', [0, 1, 2]), ('b', [3, 4, 5])))
    >>> dataset.keys
    ('a', 'b')
    >>> dataset[0]
    (0, 3)
    >>> dataset = tabular.from_data({'a': [0, 1, 2], 'b': [3, 4, 5]})
    >>> sorted(dataset[0].items())
    [('a', 0), ('b', 3)]
    >>> dataset = tabular.from_data(('a', lambda i: i * i), size=10)
    >>> dataset[5]
    25

    Args:
        data (list, array, tuple, or dict): Data in following format.

            - `list/array`
            - `(str, list/array/callable)`
            - `((str, ...), callable)`
            - `((list/array)/(str, list/array/callable) \
                /((key, ...), callable), ...)`
            - `{str: (list/array/callable)/(str, ...): callable, ...}`
        size (int): The length of the dataset.
            This argument is required \
            when no lists/arrays exist in :obj:`data`.
    Return:
        A :class:`~chainer.dataset.TabularDataset`.
    """

    if isinstance(data, tuple):
        if len(data) == 2:
            key, d = data
            if isinstance(key, str):
                return _make_dataset(key, d, size)
            if isinstance(key, tuple) and all(isinstance(k, str) for k in key):
                return _make_dataset(key, d, size)

        for d in data:
            if isinstance(d, tuple):
                _, d = d

            if size is None:
                try:
                    size = len(d)
                except TypeError:
                    pass

        datasets = []
        for d in data:
            if isinstance(d, tuple):
                key, d = d
            else:
                key = None
            datasets.append(_make_dataset(key, d, size))

<<<<<<< HEAD
        if isinstance(data, chainer.get_array_types()):
            datasets.append(_wrappers._Array(key, data))
        elif isinstance(data, list):
            datasets.append(_wrappers._List(key, data))

    for key, data in kwargs.items():
        if isinstance(data, chainer.get_array_types()):
            datasets.append(_wrappers._Array(key, data))
        elif isinstance(data, list):
            datasets.append(_wrappers._List(key, data))

    if len(datasets) == 1:
        return datasets[0]
    elif args and kwargs:
        raise ValueError('Mixture of args and kwargs is not supported')
    elif args:
=======
>>>>>>> a17d55fd
        return datasets[0].join(*datasets[1:]).as_tuple()

    elif isinstance(data, dict):
        for d in data.values():
            if size is None:
                try:
                    size = len(d)
                except TypeError:
                    pass

        datasets = []
        for key, d in data.items():
            datasets.append(_make_dataset(key, d, size))

        return datasets[0].join(*datasets[1:]).as_dict()

    else:
<<<<<<< HEAD
        raise ValueError('At least one data must be passed')
=======
        return _make_dataset(None, data, size)


def _make_dataset(key, data, size):
    if isinstance(data, chainer.get_array_types()):
        if key is None:
            key = '_{}'.format(id(data))
        return _Array(key, data)
    elif isinstance(data, list):
        if key is None:
            key = '_{}'.format(id(data))
        return _List(key, data)
    elif callable(data):
        if key is None:
            raise ValueError('key(s) must be specified for callable')
        if size is None:
            raise ValueError('size must be specified for callable')
        return _Index(size).transform(key, data)


class _Array(tabular_dataset.TabularDataset):

    def __init__(self, key, data):
        self._key = key
        self._data = data

    def __len__(self):
        return len(self._data)

    @property
    def keys(self):
        return self._key,

    @property
    def mode(self):
        return None

    def get_examples(self, indices, key_indices):
        if key_indices is None:
            key_indices = 0,

        if indices is None:
            return (self._data,) * len(key_indices)
        else:
            return (self._data[indices],) * len(key_indices)


class _List(tabular_dataset.TabularDataset):

    def __init__(self, key, data):
        self._key = key
        self._data = data

    def __len__(self):
        return len(self._data)

    @property
    def keys(self):
        return self._key,

    @property
    def mode(self):
        return None

    def get_examples(self, indices, key_indices):
        if key_indices is None:
            key_indices = 0,

        if indices is None:
            return (self._data,) * len(key_indices)
        elif isinstance(indices, slice):
            return (self._data[indices],) * len(key_indices)
        else:
            return ([self._data[index] for index in indices],) \
                * len(key_indices)


class _Index(tabular_dataset.TabularDataset):

    def __init__(self, size):
        self._len = size

    def __len__(self):
        return self._len

    @property
    def keys(self):
        return 'index',

    @property
    def mode(self):
        return None

    def get_examples(self, indices, key_indices):
        if indices is None:
            indices = slice(None)
        if isinstance(indices, slice):
            start, stop, step = indices.indices(len(self))
            indices = list(range(start, stop, step))

        if key_indices is None:
            key_indices = 0,

        return (indices,) * len(key_indices)
>>>>>>> a17d55fd
<|MERGE_RESOLUTION|>--- conflicted
+++ resolved
@@ -1,5 +1,5 @@
 import chainer
-from chainer.dataset.tabular import _wrappers
+from chainer.dataset.tabular import tabular_dataset
 
 
 def from_data(data, size=None):
@@ -67,25 +67,6 @@
                 key = None
             datasets.append(_make_dataset(key, d, size))
 
-<<<<<<< HEAD
-        if isinstance(data, chainer.get_array_types()):
-            datasets.append(_wrappers._Array(key, data))
-        elif isinstance(data, list):
-            datasets.append(_wrappers._List(key, data))
-
-    for key, data in kwargs.items():
-        if isinstance(data, chainer.get_array_types()):
-            datasets.append(_wrappers._Array(key, data))
-        elif isinstance(data, list):
-            datasets.append(_wrappers._List(key, data))
-
-    if len(datasets) == 1:
-        return datasets[0]
-    elif args and kwargs:
-        raise ValueError('Mixture of args and kwargs is not supported')
-    elif args:
-=======
->>>>>>> a17d55fd
         return datasets[0].join(*datasets[1:]).as_tuple()
 
     elif isinstance(data, dict):
@@ -103,9 +84,6 @@
         return datasets[0].join(*datasets[1:]).as_dict()
 
     else:
-<<<<<<< HEAD
-        raise ValueError('At least one data must be passed')
-=======
         return _make_dataset(None, data, size)
 
 
@@ -209,5 +187,4 @@
         if key_indices is None:
             key_indices = 0,
 
-        return (indices,) * len(key_indices)
->>>>>>> a17d55fd
+        return (indices,) * len(key_indices)