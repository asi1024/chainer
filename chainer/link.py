from typing import Any, Dict, Iterable, Iterator, List, Optional, Set, Tuple, Union, cast, overload  # NOQA

import collections
import contextlib
import copy
import warnings

import numpy
import six

import chainer
from chainer import backend
from chainer.backends import cuda
from chainer.backends import intel64
from chainer import initializers
from chainer import link_hook
from chainer.utils import collections_abc
from chainer import types  # NOQA
from chainer import variable
import chainerx


def _is_shape(value):
    # type: (Optional[Any]) -> bool

    if value is None:
        return True
    elif isinstance(value, collections_abc.Sequence):
        try:
            return all(int(x) for x in value)
        except TypeError:
            return False
    try:
        return cast(bool, int(value))
    except TypeError:
        return False


def _ensure_shape_dtype(value):
    # type: (Optional[Any]) -> Tuple[Optional[types.ShapeLike], types.DTypeLike] # NOQA

    # Return value paired with dtype FP32 if it is a shape.
    if _is_shape(value):
        return cast(Tuple[Optional[types.ShapeLike], types.DTypeLike],
                    (value, numpy.float32))
    # Otherwise, returns it with assuming a shape-dtype pair.
    else:
        return cast(Tuple[Optional[types.ShapeLike], types.DTypeLike], value)


class Link(object):

    """Building block of model definitions.

    Link is a building block of neural network models that support various
    features like handling parameters, defining network fragments,
    serialization, etc.

    Link is the primitive structure for the model definitions. It supports
    management of parameter variables and *persistent values* that should be
    incorporated to serialization.

    Parameter is an instance of :class:`~chainer.Parameter` registered to a
    link. A :class:`~chainer.Parameter` object can be registered as a
    parameter of the link by assigning it to an attribute within *an
    initialization scope*, which is a code surrounded by a
    :meth:`init_scope` context manager using the ``with`` statement.

    Persistent values are arrays, scalars, or any other serializable values
    registered via :meth:`register_persistent` or :meth:`add_persistent`.

    .. note::
       Whereas arbitrary serializable objects can be registered as persistent
       values, it is strongly recommended to just register values that should
       be treated as results of learning. A typical example of persistent
       values is ones computed during training and required for testing, e.g.
       running statistics for batch normalization.

    Parameters and persistent values are referred by their names. They can be
    accessed as attributes of the links. Link class itself manages the lists
    of names of parameters and persistent values to distinguish parameters and
    persistent values from other attributes.

    Link can be composed into more complex models. This composition feature is
    supported by child classes like :class:`Chain` and :class:`ChainList`. One
    can create a chain by combining one or more links. See the documents for
    these classes for details.

    As noted above, Link supports the serialization protocol of the
    :class:`~chainer.Serializer` class. **Note that only parameters and
    persistent values are saved and loaded.** Other attributes are considered
    as a part of user program (i.e. a part of network definition). In order to
    construct a link from saved file, other attributes must be identically
    reconstructed by user codes.

    .. admonition:: Example

       This is a simple example of custom link definition. Chainer itself also
       provides many links defined under the :mod:`~chainer.links` module. They
       might serve as examples, too.

       Consider we want to define a simple primitive link that implements a
       fully-connected layer based on the :func:`~functions.linear` function.
       Note that this function takes input units, a weight variable, and a bias
       variable as arguments. Then, the fully-connected layer can be defined as
       follows::

          import chainer
          import chainer.functions as F
          from chainer import initializers
          import numpy as np

          class LinearLayer(chainer.Link):

              def __init__(self, n_in, n_out):
                  super(LinearLayer, self).__init__()
                  with self.init_scope():
                      self.W = chainer.Parameter(
                          initializers.Normal(), (n_out, n_in))
                      self.b = chainer.Parameter(
                          initializers.Zero(), (n_out,))

              def forward(self, x):
                  return F.linear(x, self.W, self.b)

       This example shows that a user can define arbitrary parameters and use
       them in any methods. Links typically implement the ``forward``
       operator, although they can also provide other methods to implement the
       forward propagation.

    Args:
        params:
            Names, shapes, and optional dtypes of initial parameters.
            The keywords are used as the parameter names and the corresponding
            values consist either of the shape or a tuple of shape and a dtype
            ``(shape, dtype)``.
            If only the shape is supplied, the default dtype will be used.

    Attributes:
        name (str): Name of this link, given by the parent chain (if exists).

    """

    _params = None  # type: Set[str]
    _persistent = None  # type: Set[str]
    _cpu = None  # type: bool
    _device_id = None  # type: Optional[int]
    _within_init_scope = None  # type: bool
    name = None  # type: Optional[str]
    _local_link_hooks = None  # type: Optional[collections.OrderedDict[str, chainer.LinkHook]] # NOQA

    def __init__(self, **params):
        # type: (**Any) -> None

        self._params = set()
        self._persistent = set()
        self._device = backend.CpuDevice()
        self._within_init_scope = False
        self.name = None

        for name, value in six.iteritems(params):
            shape, dtype = _ensure_shape_dtype(value)
            self.add_param(name, shape, dtype=dtype)

    @property
    def local_link_hooks(self):
        # type: () -> collections.OrderedDict[str, chainer.LinkHook]
        """Ordered dictionary of registered link hooks.

        Contrary to ``chainer.thread_local.link_hooks``,
        which registers its elements to all functions,
        link hooks in this property are specific to this link.

        """
        if self._local_link_hooks is None:
            self._local_link_hooks = collections.OrderedDict()
        return self._local_link_hooks

    @property
    def _n_local_link_hooks(self):
        # type: () -> int

        return (0 if self._local_link_hooks is None
                else len(self._local_link_hooks))

    @property
    def device(self):
        return self._device

    @property
    def _device_id(self):
        warnings.warn(
            'Link._device_id is left only for backward compatibility and '
            'likely to be removed. Use Link.device instead.',
            DeprecationWarning)
        if self._device.xp is cuda.cupy:
            return self._device.device.id
        return None

    @property
    def xp(self):
        # type: () -> numpy
        """Array module for this link.

        Depending on which of CPU/GPU this link is on, this property returns
        :mod:`numpy` or :mod:`cupy`.

        """
        return self._device.xp

    @property
    def within_init_scope(self):
        # type: () -> bool
        """True if the current code is inside of an initialization scope.

        See :meth:`init_scope` for the details of the initialization scope.

        """
        return getattr(self, '_within_init_scope', False)

    @contextlib.contextmanager
    def init_scope(self):
        # type: () -> Iterator[None]
        """Creates an initialization scope.

        This method returns a context manager object that enables registration
        of parameters (and links for :class:`~chainer.Chain`) by an assignment.
        A :class:`~chainer.Parameter` object can be automatically registered
        by assigning it to an attribute under this context manager.

        .. admonition:: Example

           In most cases, the parameter registration is done in the
           initializer method. Using the ``init_scope`` method, we can
           simply assign a :class:`~chainer.Parameter` object to register
           it to the link.

           .. code-block:: python

              class MyLink(chainer.Link):
                  def __init__(self):
                      super().__init__()
                      with self.init_scope():
                          self.W = chainer.Parameter(0, (10, 5))
                          self.b = chainer.Parameter(0, (5,))

        """
        old_flag = self.within_init_scope
        self._within_init_scope = True
        try:
            yield
        finally:
            self._within_init_scope = old_flag

    def __call__(self, *args, **kwargs):
        # type: (*Any, **Any) -> types.VariableLike

        # TODO(niboshi): Support link hooks for other forward methods.
        hooks = chainer._get_link_hooks()
        if self._n_local_link_hooks > 0:
            hooks = collections.OrderedDict(hooks)
            hooks.update(self.local_link_hooks)
        hooks = hooks.values()  # avoid six for performance

        # Call forward_preprocess hook
        if hooks:
            pre_cb_args = link_hook._ForwardPreprocessCallbackArgs(
                self, 'forward', args, kwargs)
            for hook in hooks:
                hook.forward_preprocess(pre_cb_args)

        # Call the forward function
        # (See #5078) super().__call__ is used when the method is injected by a
        # mixin class. To keep backward compatibility, the injected one is
        # prioritized over forward().
        forward = getattr(super(Link, self), '__call__', None)
        if forward is None:
            # forward is implemented in the child classes
            forward = self.forward  # type: ignore
        out = forward(*args, **kwargs)  # type: types.VariableLike

        # Call forward_postprocess hook
        if hooks:
            post_cb_args = link_hook._ForwardPostprocessCallbackArgs(
                self, 'forward', args, kwargs, out)
            for hook in hooks:
                hook.forward_postprocess(post_cb_args)

        return out

    def __setattr__(self, name, value):
        # type: (str, Any) -> None

        if self.within_init_scope and isinstance(value, variable.Parameter):
            value.name = name
            value.to_device(self._device)
            self._params.add(name)
            self._persistent.discard(name)
        super(Link, self).__setattr__(name, value)

    def __delattr__(self, name):
        # type: (str) -> None

        self._params.discard(name)
        self._persistent.discard(name)
        super(Link, self).__delattr__(name)

    def add_param(self, name, shape=None, dtype=numpy.float32,
                  initializer=None):
        # type: (str, Optional[types.ShapeLike], types.DTypeLike, Optional[types.InitializerLike]) -> None # NOQA
        """Registers a parameter to the link.

        Args:
            name (str): Name of the parameter. This name is also used as the
                attribute name.
            shape (int or tuple of ints): Shape of the parameter array. If it
                is omitted, the parameter variable is left uninitialized.
            dtype: Data type of the parameter array.
            initializer: If it is not ``None``, the data is initialized with
                the given initializer. If it is an array, the data is directly
                initialized by it. If it is callable, it is used as a weight
                initializer. Note that in these cases, ``dtype`` argument is
                ignored.

        """
        if name in self.__dict__:
            raise AttributeError(
                'cannot register a new parameter %s: attribute exists'
                % name)
        if initializer is None:
            initializer = initializers.NaN(dtype)
        param = variable.Parameter(initializer, shape)
        with self.init_scope():
            setattr(self, name, param)

    def add_persistent(self, name, value):
        # type: (str, Any) -> None
        """Registers a persistent value to the link.

        The registered value is saved and loaded on serialization and
        deserialization. The value is set to an attribute of the link.

        Args:
            name (str): Name of the persistent value. This name is also used
                for the attribute name.
            value: Value to be registered.

        """
        d = self.__dict__
        if name in d:
            raise AttributeError(
                'cannot register a new persistent value %s: attribute exists'
                % name)
        self._persistent.add(name)
        self._params.discard(name)
        d[name] = value

    def register_persistent(self, name):
        # type: (str) -> None
        """Registers an attribute of a given name as a persistent value.

        This is a convenient method to register an existing attribute as a
        persistent value. If ``name`` has been already registered as a
        parameter, this method removes it from the list of parameter names
        and re-registers it as a persistent value.

        Args:
            name (str): Name of the attribute to be registered.

        """
        if not hasattr(self, name):
            raise AttributeError(
                'cannot register non-existent attribute %s as a persistent '
                'value' % name)
        self._persistent.add(name)
        self._params.discard(name)

    def copy(self, mode='share'):
        # type: (str) -> 'Link'
        """Copies the link hierarchy to new one.

        The whole hierarchy rooted by this link is copied. There are three
        modes to perform copy. Please see the documentation for the argument
        ``mode`` below.

        The name of the link is reset on the copy, since the copied instance
        does not belong to the original parent chain (even if exists).

        Args:
            mode (str): It should be either ``init``, ``copy``, or ``share``.
                ``init`` means parameter variables under the returned link
                object is re-initialized by calling their
                :meth:`~chainer.Parameter.initialize` method, so that all the
                parameters may have different initial values from the original
                link.
                ``copy`` means that the link object is deeply copied, so that
                its parameters are not re-initialized but are also deeply
                copied. Thus, all parameters have same initial values but can
                be changed independently.
                ``share`` means that the link is shallowly copied, so that its
                parameters' arrays are shared with the original one. Thus,
                their values are changed synchronously. The default ``mode``
                is ``share``.

        Returns:
            Link: Copied link object.

        """
        if mode == 'share':
            ret = copy.copy(self)
            ret._params = set(self._params)
            ret._persistent = set(self._persistent)
            ret.name = None
            d = ret.__dict__
            for name in ret._params:
                d[name] = copy.copy(d[name])
                param = d[name]  # type: variable.Parameter
                param.grad = None
            return ret
        elif mode == 'copy':
            return copy.deepcopy(self)
        elif mode == 'init':
            ret = copy.deepcopy(self)
            for param in ret.params(include_uninit=False):
                param.initialize(param.shape)
            return ret
        else:
            raise ValueError(
                'The \'mode\' argument should be either \'init\','
                '\'copy\', or \'share\'. But {} was given.'.format(mode))

    def to_cpu(self):
        # type: () -> 'Link'
        """Copies parameter variables and persistent values to CPU.

        This method does not handle non-registered attributes. If some of such
        attributes must be copied to CPU, the link implementation must
        override :meth:`Link.to_device` to do so.

        Returns: self

        """
<<<<<<< HEAD
        d = self.__dict__
        for name in self._params:
            param = d[name]  # type: variable.Parameter
            param.to_cpu()
        for name in self._persistent:
            value = d[name]
            if isinstance(value, cuda.ndarray):
                d[name] = value.get()
            elif isinstance(value, intel64.mdarray):
                d[name] = numpy.array(value)
        self._cpu = True
        self._device_id = None
        return self
=======
        return self.to_device(backend.CpuDevice())
>>>>>>> 9877f013

    def to_gpu(self, device=None):
        # type: (Optional[types.DeviceLike]) -> 'Link'
        """Copies parameter variables and persistent values to GPU.

        This method does not handle non-registered attributes. If some of such
        attributes must be copied to GPU, the link implementation must
        override :meth:`Link.to_device` to do so.

        Args:
            device: Target device specifier. If omitted, the current device is
                used.

        Returns: self

        """
        cuda.check_cuda_available()
<<<<<<< HEAD
        if not self._cpu:
            return self
        d = self.__dict__
        with cuda._get_device(device):
            for name in self._params:
                param = d[name]  # type: variable.Parameter
                param.to_gpu()
            for name in self._persistent:
                value = d[name]
                if isinstance(value, intel64.mdarray):
                    value = numpy.array(value)
                if isinstance(value, numpy.ndarray):
                    d[name] = cuda.to_gpu(value)
            self._device_id = cuda.cupy.cuda.get_device_id()
        self._cpu = False
        return self
=======
        return self._to_device(
            cuda._get_device_or_current(device),
            skip_between_cupy_devices=True)
>>>>>>> 9877f013

    def to_intel64(self):
        # type: () -> 'Link'
        """Copies parameter variables and persistent values to CPU."""
        intel64.check_ideep_available()
        return self.to_device(intel64)

    def to_chainerx(self):
        """Converts parameter variables and persistent values to ChainerX \
without any copy.

        This method does not handle non-registered attributes. If some of such
        attributes must be copied to ChainerX, the link implementation must
        override this method to do so.

        Returns: self
        """  # NOQA
        if not chainerx.is_available():
            raise RuntimeError('ChainerX is not available.')

        xp = self._device.xp
        if xp is chainerx:
            return self

        d = self.__dict__
        for name in self._params:
<<<<<<< HEAD
            param = d[name]  # type: variable.Parameter
            param.to_intel64()
=======
            d[name].to_chainerx()
>>>>>>> 9877f013
        for name in self._persistent:
            if not numpy.isscalar(d[name]):
                d[name] = backend.to_chainerx(d[name])

        self._device = (
            backend.ChainerxDevice.from_fallback_device(self._device))

        return self

    def from_chainerx(self):
        """Converts parameter variables and persistent values from ChainerX \
to NumPy/CuPy devices without any copy."""
        d = self.__dict__
        for name in self._params:
            d[name].from_chainerx()
        for name in self._persistent:
            if not numpy.isscalar(d[name]):
                d[name] = backend.from_chainerx(d[name])

        if isinstance(self._device, backend.ChainerxDevice):
            self._device = self._device.fallback_device

        return self

    def to_device(self, device):
        """Copies parameter variables and persistent values to the specified \
device.

        This method does not handle non-registered attributes. If some of such
        attributes must be copied to the device, the link implementation must
        override this method to do so.

        Args:
            device: Target device specifier. See
                :func:`~chainer.get_device` for available values.

        Returns: self

        """  # NOQA
        return self._to_device(device, skip_between_cupy_devices=False)

    def _to_device(self, device, skip_between_cupy_devices=False):
        # `skip_between_cupy_devices` argument is a workaround
        # for `Link.to_gpu` which does not transfer cupy parameters to
        # a different CUDA device.
        device = chainer.get_device(device)

        d = self.__dict__
        for name in self._params:
            if not (skip_between_cupy_devices
                    and device.xp is cuda.cupy
                    and d[name].device.xp is cuda.cupy):
                d[name].to_device(device)
        for name in self._persistent:
            if not numpy.isscalar(d[name]):
                if not (skip_between_cupy_devices
                        and device.xp is cuda.cupy
                        and isinstance(d[name], cuda.ndarray)):
                    d[name] = device.send(d[name])

        self._device = device
        return self

    def params(self, include_uninit=True):
        # type: (bool) -> Iterator[chainer.Parameter]
        """Returns a generator of all parameters under the link hierarchy.

        Args:
            include_uninit (bool): If ``True``, it also generates uninitialized
                parameters.

        Returns:
            A generator object that generates all parameters.

        """
        d = self.__dict__  # type: Dict[str, chainer.Parameter]
        for name in sorted(self._params):
            param = d[name]  # type: variable.Parameter
            if include_uninit or param.data is not None:
                yield param

    def namedparams(self, include_uninit=True):
        # type: (bool) -> Iterator[Tuple[str, chainer.Parameter]]
        """Returns a generator of all (path, param) pairs under the hierarchy.

        Args:
            include_uninit (bool): If ``True``, it also generates uninitialized
                parameters.

        Returns:
            A generator object that generates all (path, parameter) pairs. The
            paths are relative from this link.

        """
        d = self.__dict__
        for name in sorted(self._params):
            param = d[name]  # type: variable.Parameter
            if include_uninit or param.data is not None:
                yield '/' + name, param

    def links(self, skipself=False):
        # type: (bool) -> Iterator['Link']
        """Returns a generator of all links under the hierarchy.

        Args:
            skipself (bool): If ``True``, then the generator skips this link
                and starts with the first child link.

        Returns:
            A generator object that generates all links.

        """
        if not skipself:
            yield self

    def namedlinks(self, skipself=False):
        # type: (bool) -> Iterator[Tuple[str, 'Link']]
        """Returns a generator of all (path, link) pairs under the hierarchy.

        Args:
            skipself (bool): If ``True``, then the generator skips this link
                and starts with the first child link.

        Returns:
            A generator object that generates all (path, link) pairs.

        """
        if not skipself:
            yield '/', self

    def children(self):
        # type: () -> Iterator['Link']
        """Returns a generator of all child links.

        Returns:
            A generator object that generates all child links.

        """
        if 0:
            yield

    def copyparams(self, link, copy_persistent=True):
        # type: ('Link', bool) -> None
        """Copies all parameters from given link.

        This method copies data arrays of all parameters in the hierarchy. The
        copy is even done across the host and devices. Note that this method
        does not copy the gradient arrays.

        *From v5.0.0:* this method also copies the persistent values (e.g. the
        moving statistics of :class:`~chainer.links.BatchNormalization`). If
        the persistent value is an ndarray, the elements are copied. Otherwise,
        it is copied using :func:`copy.deepcopy`. The old behavior (not copying
        persistent values) can be reproduced with ``copy_persistent=False``.

        Args:
            link (Link): Source link object.
            copy_persistent (bool): If ``True``, persistent values are also
                copied. ``True`` by default.

        """
        src = link.__dict__
        dst = self.__dict__
        for name in self._params:
            dst[name].copydata(src[name])
        if copy_persistent:
            array_types = chainer.get_array_types()
            for name in self._persistent:
                d = dst[name]
                s = src[name]
                if isinstance(d, array_types) and isinstance(s, array_types):
                    backend.copyto(d, s)
                else:
                    dst[name] = copy.deepcopy(s)

    def cleargrads(self):
        # type: () -> None
        """Clears all gradient arrays.

        This method should be called before the backward computation at every
        iteration of the optimization.

        """
        for param in self.params():
            param.cleargrad()

    def zerograds(self):
        # type: () -> None
        """Initializes all gradient arrays by zero.

        This method can be used for the same purpose of cleargrads, but less
        efficient. This method is left for backward compatibility.

        .. deprecated:: v1.15
           Use :meth:`cleargrads` instead.

        """
        warnings.warn(
            'Link.zerograds is deprecated. Use Link.cleargrads instead.',
            DeprecationWarning)
        for param in self.params():
            param.zerograd()

    def addgrads(self, link):
        # type: ('Link') -> None
        """Accumulates gradient values from given link.

        This method adds each gradient array of the given link to corresponding
        gradient array of this link. The accumulation is even done across
        host and different devices.

        Args:
            link (Link): Source link object.

        """
        src = link.__dict__
        dst = self.__dict__
        for name in self._params:
            dst[name].addgrad(src[name])

    def enable_update(self):
        # type: () -> None
        """Enables update rules of all parameters under the link hierarchy.

        This method sets the :attr:`~chainer.UpdateRule.enabled` flag of the
        update rule of each parameter variable to ``True``.

        """
        for param in self.params():
            rule = param.update_rule
            if rule is not None:
                rule.enabled = True

    def disable_update(self):
        # type: () -> None
        """Disables update rules of all parameters under the link hierarchy.

        This method sets the :attr:`~chainer.UpdateRule.enabled` flag of the
        update rule of each parameter variable to ``False``.

        """
        for param in self.params():
            rule = param.update_rule
            if rule is not None:
                rule.enabled = False

    @property
    def update_enabled(self):
        # type: () -> bool
        """``True`` if at least one parameter has an update rule enabled."""
        for param in self.params():
            rule = param.update_rule
            if rule is not None and rule.enabled:
                return True
        return False

    def serialize(self, serializer):
        # type: (chainer.AbstractSerializer) -> None
        """Serializes the link object.

        Args:
            serializer (~chainer.AbstractSerializer): Serializer object.

        """
        d = self.__dict__
        for name in self._params:
            param = d[name]  # type: variable.Parameter
            data = serializer(name, param.data)  # type: types.NdArray
            if param.data is None and data is not None:
                # Initialize the parameter here
                param.initialize(data.shape)
                if isinstance(param.data, numpy.ndarray):
                    numpy.copyto(param.data, data)
                else:
                    cast(cuda.ndarray, param.data).set(numpy.asarray(data))
        for name in self._persistent:
            d[name] = serializer(name, d[name])

    def repeat(self, n_repeat, mode='init'):
        # type: (int, str) -> chainer.Sequential
        """Repeats this link multiple times to make a :class:`~chainer.Sequential`.

        This method returns a :class:`~chainer.Sequential` object which has
        the same :class:`~chainer.Link` multiple times repeatedly. The ``mode``
        argument means how to copy this link to repeat.

        .. admonition:: Example

            You can repeat the same link multiple times to create a longer
            :class:`~chainer.Sequential` block like this:

            .. testcode::

                class ConvBNReLU(chainer.Chain):

                    def __init__(self):
                        super(ConvBNReLU, self).__init__()
                        with self.init_scope():
                            self.conv = L.Convolution2D(
                                None, 64, 3, 1, 1, nobias=True)
                            self.bn = L.BatchNormalization(64)

                    def forward(self, x):
                        return F.relu(self.bn(self.conv(x)))

                net = ConvBNReLU().repeat(16, mode='init')

            The ``net`` object contains 16 blocks, each of which is
            ``ConvBNReLU``. And the ``mode`` was ``init``, so each block
            is re-initialized with different parameters. If you give
            ``copy`` to this argument, each block has same values for its
            parameters but its object ID is different from others. If it is
            ``share``, each block is same to others in terms of not only
            parameters but also the object IDs because they are shallow-copied,
            so that when the parameter of one block is changed, all the
            parameters in the others also change.

        Args:
            n_repeat (int): Number of times to repeat.
            mode (str): It should be either ``init``, ``copy``, or ``share``.
                ``init`` means parameters of each repeated element in the
                returned :class:`~chainer.Sequential` will be re-initialized,
                so that all elements have different initial parameters.
                ``copy`` means that the parameters will not be re-initialized
                but object itself will be deep-copied, so that all elements
                have same initial parameters but can be changed independently.
                ``share`` means all the elements which consist the resulting
                :class:`~chainer.Sequential` object are same object because
                they are shallow-copied, so that all parameters of elements
                are shared with each other.

        """
        ret = chainer.Sequential()
        if n_repeat <= 0:
            return ret
        if mode not in ['init', 'copy', 'share']:
            raise ValueError(
                'The \'mode\' argument should be either \'init\','
                '\'copy\', or \'share\'. But {} was given.'.format(mode))
        link = self
        for _ in range(n_repeat):
            ret.append(link.copy(mode))
        return ret

    def count_params(self):
        # type: () -> int
        """Counts the total number of parameters.

        This method counts the total number of scalar values included in all
        the :class:`~chainer.Parameter`\\ s held by this link and its
        descendants.

        If the link containts uninitialized parameters, this method raises a
        warning.

        Returns:
            The total size of parameters (int)

        """

        size = 0
        for name, param in self.namedparams():
            if param.array is None:
                warnings.warn(
                    'Parameter \'{}\' has not been initialized, so the '
                    'resulting count will not include the number of parameters'
                    ' in it.'.format(name))
                continue
            size += param.size
        return size

    def add_hook(self, hook, name=None):
        # type: (chainer.LinkHook, Optional[str]) -> None
        """Registers a link hook.

        Args:
            hook (~chainer.LinkHook): Link hook to be registered.
            name (str): Name of the link hook. The name must be unique
                among link hooks registered to this link. If ``None``,
                the default name of the link hook is used.

        Returns:
            self

        """
        if not isinstance(hook, link_hook.LinkHook):
            raise TypeError('Hook must be of type LinkHook')
        if name is None:
            name = hook.name
        hooks = self.local_link_hooks
        if name in hooks:
            raise KeyError('Hook %s already exists' % name)
        hooks[name] = hook
        hook.added(self)
        return self

    def delete_hook(self, name):
        # type: (str) -> None
        """Unregisters the link hook.

        Args:
            name (str): The name of the link hook to be unregistered.

        """
        if name in self.local_link_hooks:
            self.local_link_hooks[name].deleted(self)
            del self.local_link_hooks[name]
        else:
            raise KeyError('Hook %s does not exist' % name)


class Chain(Link):

    """Composable link with object-like interface.

    Composability is one of the most important features of neural nets. Neural
    net models consist of many reusable fragments, and each model itself might
    be embedded into a larger learnable system. Chain enables us to write a
    neural net based on composition, without bothering about routine works like
    collecting parameters, serialization, copying the structure with parameters
    shared, etc.

    This class actually provides a way to compose one or more links into one
    structure. A chain can contain one or more *child links*. Child link is a
    link registered to the chain with its own name. The child link is stored to
    an attribute of the chain with the name. User can write a whole model or a
    fragment of neural nets as a child class of Chain.

    Each chain itself is also a link. Therefore, one can combine chains into
    higher-level chains. In this way, links and chains construct a *link
    hierarchy*. Link hierarchy forms a tree structure, where each node is
    identified by the path from the root. The path is represented by a string
    like a file path in UNIX, consisting of names of nodes on the path, joined
    by slashes ``/``.

    A child link can be added just by assigning it to an attribute of the
    chain within :meth:`~chainer.Chain.init_scope`.

    The registered child link is saved and loaded on serialization and
    deserialization, and involved in the optimization. The registered link
    is called a child. The child link is accessible via :meth:`children`
    generator, which returns a generator running through the children in
    lexical order.

    On registration of a child link, its :attr:`~Link.name` attribute is also
    set (or overwritten if the link has already been registered to another
    chain).

    .. admonition:: Example

       This is a simple example of custom chain definition. Chainer itself also
       provides some chains defined under the :mod:`~chainer.links` module.
       They might serve as examples, too.

       Consider we want to define a multi-layer perceptron consisting of two
       hidden layers with rectifiers as activation functions. We can use the
       :class:`~chainer.links.Linear` link as a building block::

          import chainer
          import chainer.functions as F
          import chainer.links as L

          class MultiLayerPerceptron(chainer.Chain):

              def __init__(self, n_in, n_hidden, n_out):
                  super(MultiLayerPerceptron, self).__init__()
                  with self.init_scope():
                      self.layer1 = L.Linear(n_in, n_hidden)
                      self.layer2 = L.Linear(n_hidden, n_hidden)
                      self.layer3 = L.Linear(n_hidden, n_out)

              def forward(self, x):
                  # Forward propagation
                  h1 = F.relu(self.layer1(x))
                  h2 = F.relu(self.layer2(h1))
                  return self.layer3(h2)

       Child links are registered via the assignment within a
       ``with self.init_scope():`` block. The forward propagation is often
       implemented as the ``forward`` operator as the above example, though
       it is not mandatory.

    Args:
        links: Child links. The keywords are used as their names. The names are
            also set to the links.

    """

    _children = None  # type: Set[str]

    def __init__(self, **links):
        # type: (**Link) -> None

        super(Chain, self).__init__()
        self._children = set()

        for name, link in six.iteritems(links):
            self.add_link(name, link)

    def __getitem__(self, name):
        # type: (str) -> Any
        """Equivalent to getattr."""
        return getattr(self, name)

    def __setattr__(self, name, value):
        # type: (str, Any) -> None

        if self.within_init_scope and isinstance(value, Link):
            if hasattr(self, name):
                raise AttributeError(
                    'cannot register a new link %s: attribute exists' % name)
            value.name = name
            self._children.add(name)
        super(Chain, self).__setattr__(name, value)

    def __delattr__(self, name):
        # type: (str) -> None

        self._children.discard(name)
        super(Chain, self).__delattr__(name)

    def add_link(self, name, link):
        # type: (str, Link) -> None
        """Registers a child link to this chain.

        Args:
            name (str): Name of the child link. This name is also used as the
                attribute name.
            link (Link): The link object to be registered.

        """
        if name in self.__dict__:
            raise AttributeError(
                'cannot register a new link %s: attribute exists' % name)
        if not isinstance(link, Link):
            raise TypeError('cannot register a non-link object as a child')
        with self.init_scope():
            setattr(self, name, link)

    def copy(self, mode='share'):
        # type: (str) -> 'Chain'

        ret = cast(Chain, super(Chain, self).copy())
        ret._children = set(ret._children)
        d = ret.__dict__
        for name in ret._children:
            child = d[name]  # type: Link
            # copy child links recursively
            copied = child.copy(mode)
            copied.name = name
            d[name] = copied
        return ret

<<<<<<< HEAD
    def to_cpu(self):
        # type: () -> 'Chain'

        super(Chain, self).to_cpu()
        d = self.__dict__
        for name in self._children:
            link = d[name]  # type: Link
            link.to_cpu()
        return self

    def to_gpu(self, device=None):
        # type: (types.DeviceLike) -> 'Chain'

        with cuda._get_device(device):
            super(Chain, self).to_gpu()
            d = self.__dict__
            for name in self._children:
                link = d[name]  # type: Link
                link.to_gpu()
        return self

    def to_intel64(self):
        # type: () -> 'Chain'

        super(Chain, self).to_intel64()
        d = self.__dict__
        for name in self._children:
            link = d[name]  # type: Link
            link.to_intel64()
=======
    def to_chainerx(self):
        super(Chain, self).to_chainerx()
        d = self.__dict__
        for name in self._children:
            d[name].to_chainerx()
        return self

    def from_chainerx(self):
        super(Chain, self).from_chainerx()
        d = self.__dict__
        for name in self._children:
            d[name].from_chainerx()
        return self

    def _to_device(self, device, skip_between_cupy_devices=False):
        # Overrides Link._to_device

        device = chainer.get_device(device)
        super(Chain, self)._to_device(
            device, skip_between_cupy_devices=skip_between_cupy_devices)
        d = self.__dict__
        for name in self._children:
            d[name]._to_device(
                device, skip_between_cupy_devices=skip_between_cupy_devices)
>>>>>>> 9877f013
        return self

    def params(self, include_uninit=True):
        # type: (bool) -> Iterator[chainer.Parameter]

        for param in super(Chain, self).params(include_uninit):
            yield param
        d = self.__dict__
        for name in sorted(self._children):
            link = d[name]  # type: Link
            for param in link.params(include_uninit):
                yield param

    def namedparams(self, include_uninit=True):
        # type: (bool) -> Iterator[Tuple[str, chainer.Parameter]]

        for ret in super(Chain, self).namedparams(include_uninit):
            yield ret
        d = self.__dict__
        for name in sorted(self._children):
            prefix = '/' + name
            link = d[name]  # type: Link
            for path, param in link.namedparams(include_uninit):
                yield prefix + path, param

    def links(self, skipself=False):
        # type: (bool) -> Iterator[Link]

        if not skipself:
            yield self
        d = self.__dict__
        for name in sorted(self._children):
            child_link = d[name]  # type: Link
            for link in child_link.links():
                yield link

    def namedlinks(self, skipself=False):
        # type: (bool) -> Iterator[Tuple[str, Link]]

        if not skipself:
            yield '/', self
        d = self.__dict__
        for name in sorted(self._children):
            child = d[name]  # type: Link
            prefix = '/' + name
            yield prefix, child
            for path, link in child.namedlinks(True):
                yield prefix + path, link

    def children(self):
        # type: () -> Iterator[Link]

        d = self.__dict__
        for name in sorted(self._children):
            child_link = d[name]  # type: Link
            yield child_link

    def copyparams(self, link, copy_persistent=True):
        # type: (Link, bool) -> None

        super(Chain, self).copyparams(link, copy_persistent)
        src = link.__dict__
        dst = self.__dict__
        for name in self._children:
            dst[name].copyparams(src[name], copy_persistent)

    def addgrads(self, link):
        # type: (Link) -> None

        super(Chain, self).addgrads(link)
        src = link.__dict__
        dst = self.__dict__
        for name in self._children:
            dst[name].addgrads(src[name])

    def serialize(self, serializer):
        # type: (chainer.AbstractSerializer) -> None

        super(Chain, self).serialize(serializer)
        d = self.__dict__
        for name in self._children:
            child_link = d[name]  # type: Link
            child_link.serialize(serializer[name])


class ChainList(Link, collections_abc.MutableSequence):

    """Composable link with list-like interface.

    This is another example of compositional link. Unlike :class:`Chain`, this
    class can be used like a list of child links. Each child link is indexed by
    a non-negative integer, and it maintains the current number of registered
    child links. The :meth:`add_link` method inserts a new link at the end of
    the list. It is useful to write a chain with arbitrary number of child
    links, e.g. an arbitrarily deep multi-layer perceptron.

    This class inherits the methods `index`, `count`, `append`, `reverse`,
    `extend`, `pop`, `remove` from `collections.abc.MutableSequence` and
    can be accessed and assigned by index or slice.

    Args:
        links: Initial child links.

    """

    _children = None  # type: List[Link]

    def __init__(self, *links):
        # type: (*Link) -> None

        super(ChainList, self).__init__()
        self._children = []

        for link in links:
            self.add_link(link)

    def __setattr__(self, name, value):
        # type: (str, Any) -> None

        if self.within_init_scope and isinstance(value, Link):
            raise TypeError(
                'cannot register a new link'
                ' within a "with chainlist.init_scope():" block.')
        super(ChainList, self).__setattr__(name, value)

    @overload  # NOQA
    def __setitem__(self, key, value):
        # type: (int, Link) -> None
        pass

    @overload  # NOQA
    def __setitem__(self, key, value):
        # type: (slice, Iterable[Link]) -> None
        pass

    def __setitem__(self, index, value):  # NOQA
        # type: (Union[int, slice], Union[Link, Iterable[Link]]) -> None

        if isinstance(index, int):
            link = cast(Link, value)
            link.name = str(index)
            self._children[index] = link
        elif isinstance(index, slice):
            links = cast(Iterable[Link], value)
            self._children[index] = links
            for i, c in enumerate(self._children):
                c.name = str(i)
        else:
            raise TypeError(
                'ChainList indices must be integers or slices, not %s' %
                type(index).__name__)

    @overload  # NOQA
    def __getitem__(self, key):
        # type: (int) -> Link
        pass

    @overload  # NOQA
    def __getitem__(self, key):
        # type: (slice) -> collections_abc.MutableSequence[Link]
        pass

    def __getitem__(self, index):  # NOQA
        # type: (Union[int, slice]) -> Union[Link, collections_abc.MutableSequence[Link]] # NOQA
        """Returns the child at given index.

        Args:
            index (int): Index of the child in the list.

        Returns:
            Link: The ``index``-th child link.

        """
        return self._children[index]

    def __delitem__(self, index):
        # type: (Union[int, slice]) -> None

        del self._children[index]
        for i, c in enumerate(self._children):
            c.name = str(i)

    def insert(self, index, link):
        # type: (int, Link) -> None
        """Insert a child link at the given index.

        Args:
            index (int): The position of the list where the new
            link is inserted.
            link (Link): The link to be inserted.

        """
        if index == len(self._children):
            self._children.append(link)
            link.name = str(index)
        else:
            self._children.insert(index, link)
            for i, c in enumerate(self._children):
                c.name = str(i)

    def __iter__(self):
        # type: () -> Iterator[Link]

        return iter(self._children)

    def __len__(self):
        # type: () -> int
        """Returns the number of children."""
        return len(self._children)

    def add_link(self, link):
        # type: (Link) -> None
        """Registers a child link and adds it to the tail of the list.

        Args:
            link (Link): The link object to be registered.

        """
        self.append(link)

    def copy(self, mode='share'):
        # type: (str) -> 'ChainList'
        """Returns a deep copy of the chainlist."""
        ret = cast(ChainList, super(ChainList, self).copy())
        ret._children = list(ret._children)  # copy
        children = ret._children
        for i, child in enumerate(children):
            child = child.copy(mode)
            child.name = str(i)
            children[i] = child
        return ret

<<<<<<< HEAD
    def to_cpu(self):
        # type: () -> 'ChainList'

        super(ChainList, self).to_cpu()
=======
    def to_chainerx(self):
        super(ChainList, self).to_chainerx()
>>>>>>> 9877f013
        for link in self._children:
            link.to_chainerx()
        return self

<<<<<<< HEAD
    def to_gpu(self, device=None):
        # type: (types.DeviceLike) -> 'ChainList'

        with cuda._get_device(device):
            super(ChainList, self).to_gpu()
            for link in self._children:
                link.to_gpu()
        return self

    def to_intel64(self):
        # type: () -> 'ChainList'

        super(ChainList, self).to_intel64()
=======
    def _to_device(self, device, skip_between_cupy_devices=False):
        # Overrides Link._to_device

        device = chainer.get_device(device)
        super(ChainList, self)._to_device(
            device, skip_between_cupy_devices=skip_between_cupy_devices)
>>>>>>> 9877f013
        for link in self._children:
            link._to_device(
                device, skip_between_cupy_devices=skip_between_cupy_devices)
        return self

    def params(self, include_uninit=True):
        # type: (bool) -> Iterator[chainer.Parameter]

        for param in super(ChainList, self).params(include_uninit):
            yield param
        for link in self._children:
            for param in link.params(include_uninit):
                yield param

    def namedparams(self, include_uninit=True):
        # type: (bool) -> Iterator[Tuple[str, chainer.Parameter]]

        for ret in super(ChainList, self).namedparams(include_uninit):
            yield ret
        for idx, link in enumerate(self._children):
            prefix = '/%d' % idx
            for path, param in link.namedparams(include_uninit):
                yield prefix + path, param

    def links(self, skipself=False):
        # type: (bool) -> Iterator[Link]

        if not skipself:
            yield self
        for child in self._children:
            for link in child.links():
                yield link

    def namedlinks(self, skipself=False):
        # type: (bool) -> Iterator[Tuple[str, Link]]

        if not skipself:
            yield '/', self
        for idx, child in enumerate(self._children):
            prefix = '/%d' % idx
            yield prefix, child
            for path, link in child.namedlinks(True):
                yield prefix + path, link

    def children(self):
        # type: () -> Iterator[Link]

        for child in self._children:
            yield child

    def copyparams(self, link, copy_persistent=True):
        # type: (Link, bool) -> None

        super(ChainList, self).copyparams(link, copy_persistent)
        for idx, child in enumerate(self._children):
            chain_list = cast(ChainList, link)
            child.copyparams(chain_list[idx], copy_persistent)

    def addgrads(self, link):
        # type: (Link) -> None

        super(ChainList, self).addgrads(link)
        for idx, child in enumerate(self._children):
            chain_list = cast(ChainList, link)
            child.addgrads(chain_list[idx])

    def serialize(self, serializer):
        # type: (chainer.AbstractSerializer) -> None

        super(ChainList, self).serialize(serializer)
        for idx, child in enumerate(self._children):
            child.serialize(serializer['%d' % idx])<|MERGE_RESOLUTION|>--- conflicted
+++ resolved
@@ -440,23 +440,7 @@
         Returns: self
 
         """
-<<<<<<< HEAD
-        d = self.__dict__
-        for name in self._params:
-            param = d[name]  # type: variable.Parameter
-            param.to_cpu()
-        for name in self._persistent:
-            value = d[name]
-            if isinstance(value, cuda.ndarray):
-                d[name] = value.get()
-            elif isinstance(value, intel64.mdarray):
-                d[name] = numpy.array(value)
-        self._cpu = True
-        self._device_id = None
-        return self
-=======
         return self.to_device(backend.CpuDevice())
->>>>>>> 9877f013
 
     def to_gpu(self, device=None):
         # type: (Optional[types.DeviceLike]) -> 'Link'
@@ -474,28 +458,9 @@
 
         """
         cuda.check_cuda_available()
-<<<<<<< HEAD
-        if not self._cpu:
-            return self
-        d = self.__dict__
-        with cuda._get_device(device):
-            for name in self._params:
-                param = d[name]  # type: variable.Parameter
-                param.to_gpu()
-            for name in self._persistent:
-                value = d[name]
-                if isinstance(value, intel64.mdarray):
-                    value = numpy.array(value)
-                if isinstance(value, numpy.ndarray):
-                    d[name] = cuda.to_gpu(value)
-            self._device_id = cuda.cupy.cuda.get_device_id()
-        self._cpu = False
-        return self
-=======
         return self._to_device(
             cuda._get_device_or_current(device),
             skip_between_cupy_devices=True)
->>>>>>> 9877f013
 
     def to_intel64(self):
         # type: () -> 'Link'
@@ -522,12 +487,7 @@
 
         d = self.__dict__
         for name in self._params:
-<<<<<<< HEAD
-            param = d[name]  # type: variable.Parameter
-            param.to_intel64()
-=======
             d[name].to_chainerx()
->>>>>>> 9877f013
         for name in self._persistent:
             if not numpy.isscalar(d[name]):
                 d[name] = backend.to_chainerx(d[name])
@@ -1081,38 +1041,9 @@
             d[name] = copied
         return ret
 
-<<<<<<< HEAD
-    def to_cpu(self):
+    def to_chainerx(self):
         # type: () -> 'Chain'
 
-        super(Chain, self).to_cpu()
-        d = self.__dict__
-        for name in self._children:
-            link = d[name]  # type: Link
-            link.to_cpu()
-        return self
-
-    def to_gpu(self, device=None):
-        # type: (types.DeviceLike) -> 'Chain'
-
-        with cuda._get_device(device):
-            super(Chain, self).to_gpu()
-            d = self.__dict__
-            for name in self._children:
-                link = d[name]  # type: Link
-                link.to_gpu()
-        return self
-
-    def to_intel64(self):
-        # type: () -> 'Chain'
-
-        super(Chain, self).to_intel64()
-        d = self.__dict__
-        for name in self._children:
-            link = d[name]  # type: Link
-            link.to_intel64()
-=======
-    def to_chainerx(self):
         super(Chain, self).to_chainerx()
         d = self.__dict__
         for name in self._children:
@@ -1120,6 +1051,8 @@
         return self
 
     def from_chainerx(self):
+        # type: () -> 'Chain'
+
         super(Chain, self).from_chainerx()
         d = self.__dict__
         for name in self._children:
@@ -1127,6 +1060,8 @@
         return self
 
     def _to_device(self, device, skip_between_cupy_devices=False):
+        # type: (types.DeviceLike, bool) -> 'Chain'
+
         # Overrides Link._to_device
 
         device = chainer.get_device(device)
@@ -1136,7 +1071,6 @@
         for name in self._children:
             d[name]._to_device(
                 device, skip_between_cupy_devices=skip_between_cupy_devices)
->>>>>>> 9877f013
         return self
 
     def params(self, include_uninit=True):
@@ -1369,41 +1303,22 @@
             children[i] = child
         return ret
 
-<<<<<<< HEAD
-    def to_cpu(self):
+    def to_chainerx(self):
         # type: () -> 'ChainList'
 
-        super(ChainList, self).to_cpu()
-=======
-    def to_chainerx(self):
         super(ChainList, self).to_chainerx()
->>>>>>> 9877f013
         for link in self._children:
             link.to_chainerx()
         return self
 
-<<<<<<< HEAD
-    def to_gpu(self, device=None):
-        # type: (types.DeviceLike) -> 'ChainList'
-
-        with cuda._get_device(device):
-            super(ChainList, self).to_gpu()
-            for link in self._children:
-                link.to_gpu()
-        return self
-
-    def to_intel64(self):
-        # type: () -> 'ChainList'
-
-        super(ChainList, self).to_intel64()
-=======
     def _to_device(self, device, skip_between_cupy_devices=False):
+        # type: (types.DeviceLike, bool) -> 'ChainList'
+
         # Overrides Link._to_device
 
         device = chainer.get_device(device)
         super(ChainList, self)._to_device(
             device, skip_between_cupy_devices=skip_between_cupy_devices)
->>>>>>> 9877f013
         for link in self._children:
             link._to_device(
                 device, skip_between_cupy_devices=skip_between_cupy_devices)
