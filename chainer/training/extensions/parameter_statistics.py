--- conflicted
+++ resolved
@@ -1,3 +1,5 @@
+from types import MappingProxyType
+
 import numpy
 import six
 
@@ -52,7 +54,7 @@
     report_key_template = ('{prefix}{link_name}{param_name}/{attr_name}/'
                            '{function_name}')
 
-    default_statistics = {
+    default_statistics = MappingProxyType({
         'mean': lambda x: cuda.get_array_module(x).mean(x),
         'std': lambda x: cuda.get_array_module(x).std(x),
         'min': lambda x: cuda.get_array_module(x).min(x),
@@ -60,9 +62,9 @@
         'zeros': lambda x: cuda.get_array_module(x).count_nonzero(x == 0),
         'percentile': lambda x: cuda.get_array_module(x).percentile(
             x, (0.13, 2.28, 15.87, 50, 84.13, 97.72, 99.87))
-    }
+    })
 
-    def __init__(self, links, statistics=None,
+    def __init__(self, links, statistics=default_statistics,
                  report_params=True, report_grads=True, prefix=None,
                  trigger=(1, 'epoch'), skip_nan_params=False):
 
@@ -71,11 +73,7 @@
         self._links = links
 
         if statistics is None:
-<<<<<<< HEAD
-            statistics = self.default_statistics
-=======
             statistics = {}
->>>>>>> 5d7033e1
         self._statistics = statistics
 
         attrs = []
