--- conflicted
+++ resolved
@@ -107,26 +107,8 @@
             out['std'] = x.std(axis=axis)
 
         if self.percentile_sigmas:
-<<<<<<< HEAD
             xp = cuda.get_array_module(x)
-            # if xp is numpy:
-            #     p = numpy.percentile(x, self.percentile_sigmas, axis=axis)
-            # else:
-            #     # TODO(hvy): Use percentile from CuPy once it is supported
-            #     p = cuda.to_gpu(
-            #         numpy.percentile(
-            #             cuda.to_cpu(x), self.percentile_sigmas, axis=axis))
             p = xp.percentile(x, self.percentile_sigmas, axis=axis)
-=======
-            xp = backend.get_array_module(x)
-            if xp is numpy:
-                p = numpy.percentile(x, self.percentile_sigmas, axis=axis)
-            else:
-                # TODO(hvy): Use percentile from CuPy once it is supported
-                p = cuda.to_gpu(
-                    numpy.percentile(
-                        cuda.to_cpu(x), self.percentile_sigmas, axis=axis))
->>>>>>> 8c09aac5
             out['percentile'] = p
 
         return out
