--- conflicted
+++ resolved
@@ -126,15 +126,10 @@
             for iy in six.moves.range(roi_bin_grid_h):
                 y = roi_start_h + ph * bin_size_h + \
                     (iy + .5) * bin_size_h / roi_bin_grid_h
-<<<<<<< HEAD
-                for ix in six.moves.range(roi_bin_grid_w):
-=======
-                ix = 0
                 y, y_low, y_high = _get_bounds(y, height)
                 if y is None or y_low is None or y_high is None:
                     continue
-                while ix < roi_bin_grid_w:
->>>>>>> a16ea56f
+                for ix in six.moves.range(roi_bin_grid_w):
                     x = roi_start_w + pw * bin_size_w + \
                         (ix + .5) * bin_size_w / roi_bin_grid_w
                     x, x_low, x_high = _get_bounds(x, width)
@@ -326,21 +321,14 @@
 
                 # bilinear_interpolation_gradient {{
 
-<<<<<<< HEAD
-                y_low, x_low, y_high, x_high, w1, w2, w3, w4 = \
-                    _get_bilinear_interp_params(y, x, height, width)
-                if y_low is None:
+                y, y_low, y_high = _get_bounds(y, height)
+                if y is None or y_low is None or y_high is None:
                     continue
-=======
-            y, y_low, y_high = _get_bounds(y, height)
-            if y is None or y_low is None or y_high is None:
-                continue
-            x, x_low, x_high = _get_bounds(x, width)
-            if x is None or x_low is None or x_high is None:
-                continue
-            w1, w2, w3, w4 = _get_bilinear_interp_params(
-                y, x, y_low, x_low, y_high, x_high)
->>>>>>> a16ea56f
+                x, x_low, x_high = _get_bounds(x, width)
+                if x is None or x_low is None or x_high is None:
+                    continue
+                w1, w2, w3, w4 = _get_bilinear_interp_params(
+                    y, x, y_low, x_low, y_high, x_high)
 
                 g1 = top_diff_this_bin * w1
                 g2 = top_diff_this_bin * w2
@@ -419,30 +407,9 @@
                 : ceil(roi_width / pooled_width);
 
             int max_index = argmax_data[top_offset + ph * pooled_width + pw];
-<<<<<<< HEAD
             if (max_index != -1) {
                 int iy = max_index / roi_bin_grid_w;
                 int ix = max_index % roi_bin_grid_w;
-=======
-            int iy = max_index / roi_bin_grid_w;
-            int ix = max_index % roi_bin_grid_w;
-
-            T y = roi_start_h + ph * bin_size_h +
-                static_cast<T>(iy + .5f) * bin_size_h /
-                    static_cast<T>(roi_bin_grid_h);  // e.g. 0.5, 1.5
-            T x = roi_start_w + pw * bin_size_w +
-                static_cast<T>(ix + .5f) * bin_size_w /
-                    static_cast<T>(roi_bin_grid_w);
-
-            // bilinear_interpolation_gradient {{
-            int y_low, x_low, y_high, x_high;
-            T w1, w2, w3, w4;
-            bool y_ret = get_bounds(y, height, y_low, y_high);
-            bool x_ret = get_bounds(x, width, x_low, x_high);
-            if (!x_ret || ! y_ret) continue;
-            get_bilinear_interp_params(
-                y, x, y_low, x_low, y_high, x_high, w1, w2, w3, w4);
->>>>>>> a16ea56f
 
                 T y = roi_start_h + ph * bin_size_h +
                     static_cast<T>(iy + .5f) * bin_size_h /
@@ -454,14 +421,11 @@
                 // bilinear_interpolation_gradient {{
                 int y_low, x_low, y_high, x_high;
                 T w1, w2, w3, w4;
-                bool ret = get_bilinear_interp_params(
-                    x, y, height, width,
-                    y_low, x_low, y_high, x_high,
-                    w1, w2, w3, w4
-                );
-                if (!ret) {
-                    continue;
-                }
+                bool y_ret = get_bounds(y, height, y_low, y_high);
+                bool x_ret = get_bounds(x, width, x_low, x_high);
+                if (!x_ret || ! y_ret) continue;
+                get_bilinear_interp_params(
+                    y, x, y_low, x_low, y_high, x_high, w1, w2, w3, w4);
 
                 T g1 = top_diff_this_bin * w1;
                 T g2 = top_diff_this_bin * w2;
