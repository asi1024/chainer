--- conflicted
+++ resolved
@@ -8,8 +8,6 @@
       # Checkout
       - checkout
 
-<<<<<<< HEAD
-=======
       # Checkout postprocess
       - run:
           name: Checkout postprocess
@@ -38,20 +36,6 @@
                 git merge --no-commit "pr/${CIRCLE_PR_NUMBER}/head"
             fi
 
-      # Setup conda
-      - run:
-          name: Setup conda
-          command: |
-            mkdir -p downloads
-
-            # conda
-            wget 'https://repo.continuum.io/miniconda/Miniconda3-latest-Linux-x86_64.sh' -O downloads/miniconda.sh
-            bash downloads/miniconda.sh -b -p "$HOME"/miniconda
-            conda config --set changeps1 no
-            conda update -y -q conda
-            conda create -y -q --name testenv python=3.6 pip
-
->>>>>>> f3e85199
       # Environment info
       - run:
           name: Environment info
