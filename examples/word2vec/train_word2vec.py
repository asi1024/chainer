--- conflicted
+++ resolved
@@ -188,21 +188,14 @@
                        help='GPU ID (negative value indicates CPU)')
     args = parser.parse_args()
 
-<<<<<<< HEAD
-    if args.gpu >= 0:
-        cuda.check_cuda_available()
+    device = chainer.get_device(args.device)
+    device.use()
 
     if args.snapshot_interval is None:
         args.snapshot_interval = args.epoch
     args.snapshot_interval = min(args.snapshot_interval, args.epoch)
 
-    print('GPU: {}'.format(args.gpu))
-=======
-    device = chainer.get_device(args.device)
-    device.use()
-
     print('Device: {}'.format(device))
->>>>>>> be745396
     print('# unit: {}'.format(args.unit))
     print('Window: {}'.format(args.window))
     print('Minibatch-size: {}'.format(args.batchsize))
@@ -249,13 +242,7 @@
     else:
         raise Exception('Unknown model type: {}'.format(args.model))
 
-<<<<<<< HEAD
-    if args.gpu >= 0:
-        cuda.get_device_from_id(args.gpu).use()
-        model.to_gpu()
-=======
     model.to_device(device)
->>>>>>> be745396
 
     # Set up an optimizer
     optimizer = O.Adam()
