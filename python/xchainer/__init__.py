from xchainer._core import *  # NOQA

from builtins import bool, int, float  # NOQA

from xchainer import _core

from xchainer.creation.from_data import fromfile  # NOQA
<<<<<<< HEAD
from xchainer.creation.from_data import loadtxt  # NOQA
=======
from xchainer.creation.from_data import fromiter  # NOQA
from xchainer.creation.from_data import fromstring  # NOQA
>>>>>>> 94866df9

_global_context = _core.Context()
_core.set_global_default_context(_global_context)<|MERGE_RESOLUTION|>--- conflicted
+++ resolved
@@ -5,12 +5,9 @@
 from xchainer import _core
 
 from xchainer.creation.from_data import fromfile  # NOQA
-<<<<<<< HEAD
 from xchainer.creation.from_data import loadtxt  # NOQA
-=======
 from xchainer.creation.from_data import fromiter  # NOQA
 from xchainer.creation.from_data import fromstring  # NOQA
->>>>>>> 94866df9
 
 _global_context = _core.Context()
 _core.set_global_default_context(_global_context)