--- conflicted
+++ resolved
@@ -141,13 +141,8 @@
 TEST_P(BackpropTest, DoubleBackprop) {
     auto fprop = [](auto& xs, auto& ys) {
         auto z = xs[0] * (xs[0] + ys[0]);
-<<<<<<< HEAD
         Backward(z, "", DoubleBackpropOption::kEnable);
-        auto gx = *xs[0].GetGrad();
-=======
-        Backward(z);
         auto gx = *xs[0].GetGrad();  // 2x + y
->>>>>>> 2df63eb2
         xs[0].ClearGrad();
         return gx * xs[0];
     };
