import warnings

import chainer.cuda

from chainermn.communicators import _communication_utility
from chainermn.communicators import _memory_utility
from chainermn.communicators import mpi_communicator_base
from chainermn import nccl

import numpy as np


class PureNcclCommunicator(mpi_communicator_base.MpiCommunicatorBase):

    def __init__(self, mpi_comm, allreduce_grad_dtype=None,
                 batched_copy=False):
        super(PureNcclCommunicator, self).__init__(mpi_comm)
        if not nccl._available:
            raise RuntimeError(
                'PureNcclCommunicator requires NCCL 2.0+, '
                'but NCCL is not available.')
        if nccl.get_build_version() < 2000:
            raise RuntimeError(
                'PureNcclCommunicator requires NCCL 2.0+, '
                'but found {}.'.format(nccl.get_build_version()))

        if nccl.get_version() < 2302:
            warnings.warn('NCCL 2.2 and older versions are deprecated.',
                          DeprecationWarning)

        # We have to delay the initialization of communicators. This is because
        # NCCL's communicators use the current CUDA devices at the time of
        # initialization. Therefore, we have to initialize NCCL communicators
        # after users set the devices to use.
        self.nccl_comm = None

        self.gpu_tmp_buffer = _memory_utility.DeviceMemory()
        self.gpu_buffer_a = _memory_utility.DeviceMemory()
        self.gpu_buffer_b = _memory_utility.DeviceMemory()

        if allreduce_grad_dtype is not None:
            self.allreduce_grad_dtype = np.dtype(allreduce_grad_dtype)
            if self.allreduce_grad_dtype.kind != 'f':
                raise ValueError(
                    'allreduce_grad_dtype must be '
                    'numpy.float16, numpy.float32, '
                    'numpy.float64, or None.')
        else:
            self.allreduce_grad_dtype = None
        self.batched_copy = batched_copy
        self.grad_dtype_to_allreduce_dtype_kernel = None
        self.allreduce_dtype_to_grad_dtype_kernel = None
        self.params_data = None

    def finalize(self):
        super(PureNcclCommunicator, self).finalize()
        if self.nccl_comm is not None:
            self.nccl_comm.destroy()
            self.nccl_comm = None

    def _init_comms(self):
        if self.nccl_comm is not None:
            return
        self.nccl_comm = _communication_utility.init_nccl_comm(self.mpi_comm)

    def bcast_data(self, model):
        self._init_comms()
        params = _memory_utility.extract_params_set_data(model)
        data_dtype = chainer.get_dtype()
        n_elems = sum(param.data.size for param in params)
        data_grad_n_bytes = data_dtype.itemsize * n_elems
        if self.gpu_tmp_buffer.size != data_grad_n_bytes:
            self.gpu_tmp_buffer.assign(data_grad_n_bytes)
        stream = chainer.cuda.Stream.null

        _memory_utility.pack_params(
            params, 'data', self.gpu_tmp_buffer, data_dtype, False, stream)
        self.nccl_comm.bcast(self.gpu_tmp_buffer.ptr(), n_elems,
                             _communication_utility._get_nccl_type_id(
                                 data_dtype),
                             0, stream.ptr)
        _memory_utility.unpack_params(
            params, 'data', self.gpu_tmp_buffer, data_dtype, False, stream)

    def multi_node_mean_grad(self, model, zero_fill=False):
        stream = chainer.cuda.Stream.null
        self._multi_node_mean_grad_async(model, zero_fill, stream)

    def _multi_node_mean_grad_async(self, model, zero_fill, stream):
        self._init_comms()
        params = _memory_utility.extract_params_set_grad(model, zero_fill)

        # NOTE: we need to explicitly check `is None` , becuase
        # numpy's dtype object is evaluated to False in numpy <= 1.12.1
        if self.allreduce_grad_dtype is not None:
            allreduce_grad_dtype = self.allreduce_grad_dtype
        else:
            allreduce_grad_dtype = chainer.get_dtype()

        assert allreduce_grad_dtype is not None

        n_elems = _memory_utility.count_grad_elements(params,
                                                      zero_fill)
        needs_sync = self._prepare_allreduce_pack_buffer(allreduce_grad_dtype,
                                                         n_elems)
        if stream != chainer.cuda.Stream.null and needs_sync:
            chainer.cuda.Stream.null.synchronize()

        # pack grads from params -> buffer A
        self._pack_params_to_buffer(params, 'grad', self.gpu_buffer_a,
                                    allreduce_grad_dtype,
                                    zero_fill, stream)

        # Allreduce from buffer A -> buffer B
        # div by comm_size from buffer B -> buffer A
        self._multi_node_mean_nccl(self.gpu_buffer_a, self.gpu_buffer_b,
                                   n_elems,
                                   allreduce_grad_dtype, stream)

        # unpack params from buffer A -> params
        self._unpack_params_from_buffer(params, 'grad', self.gpu_buffer_b,
                                        allreduce_grad_dtype,
                                        zero_fill, stream)

    def _prepare_allreduce_pack_buffer(self, allreduce_grad_dtype, n_elems):
        allreduce_grad_n_bytes = allreduce_grad_dtype.itemsize * n_elems
        needs_sync = False

        if self.gpu_buffer_a.size != allreduce_grad_n_bytes:
            self.gpu_buffer_a.assign(allreduce_grad_n_bytes)
            needs_sync = True
        if self.gpu_buffer_b.size != allreduce_grad_n_bytes:
            self.gpu_buffer_b.assign(allreduce_grad_n_bytes)
            needs_sync = True

        return needs_sync

    def _multi_node_mean_nccl(self, sendbuf, recvbuf,
                              n_elems, dtype, stream=None):
        """Compute mean of each element on each processes with NCCL.

        The function compute mean of each element in ``sendbuf`` on each
        processes. The result is stored in ``recvbuf``. NCCL is used for
        communication.

        Args:
            sendbuf (numpy/cupy array): Input arrays.
            recvbuf (numpy/cupy array): Output arrays.
            n_elems (int): the number of elements in `sendbuf`.
            dtype: Data type of elements used in All-Reduce.
            stream: CUDA stream used for All-Reduce.

        """
        if chainer.is_debug():
            stream.synchronize()
            array_a = sendbuf.array(n_elems, dtype=dtype)
            array_b = recvbuf.array(n_elems, dtype=dtype)
            self._check_ready_to_allreduce(array_a, array_b)

        if stream is None:
            stream = chainer.cuda.Stream.null
        self._init_comms()
        type_id = _communication_utility._get_nccl_type_id(dtype)
        self.nccl_comm.allReduce(sendbuf.ptr(),
                                 recvbuf.ptr(), n_elems,
                                 type_id, nccl.NCCL_SUM, stream.ptr)
        div_by_size = chainer.cuda.elementwise(
            '',
            '{} x'.format(dtype.name),
            'x *= (1.0/{})'.format(self.size), 'div_by_size')
        div_by_size(
            recvbuf.array(n_elems, dtype=dtype),
            stream=stream)

        if chainer.is_debug():
            stream.synchronize()
<<<<<<< HEAD
            self._ensure_all_finite(recvbuf.array(n_elems, dtype=dtype))


class _ParamsData(object):
    def __init__(self, params, attr_name, zero_fill):
        n_params = len(params)
        params_dptr = np.empty(n_params, dtype=np.int64)
        params_dtype = np.empty(n_params, dtype=np.int32)
        params_size_csum = np.empty(n_params+1, dtype=np.int32)
        params_size_csum[0] = 0
        for i, param in enumerate(params):
            v = getattr(param, attr_name)
            if attr_name == 'grad' and v is None and zero_fill:
                v = param.xp.zeros_like(param.data)
                setattr(param, attr_name, v)
            params_dptr[i] = v.data.ptr
            if v.dtype not in [np.float16, np.float32]:
                raise ValueError('dtype must be float16 or float32.')
            params_dtype[i] = _communication_utility._get_nccl_type_id(v.dtype)
            params_size_csum[i+1] = params_size_csum[i] + v.size
        self.n_params = n_params
        self.n_elems = params_size_csum[n_params]
        self.size_csum = chainer.cuda.cupy.asarray(params_size_csum)
        self.dtype = chainer.cuda.cupy.asarray(params_dtype)
        self.dptr = chainer.cuda.cupy.asarray(params_dptr)


def _batched_pack_params(params_data, buffer, dtype):
    n_params = params_data.n_params
    n_elems = params_data.n_elems
    params_dptr = params_data.dptr
    params_dtype = params_data.dtype
    params_size_csum = params_data.size_csum
    buf_dtype = _communication_utility._get_nccl_type_id(dtype)
    n_threads = 128
    n_blocks = (n_elems + n_threads - 1) // n_threads
    _cupy_batched_pack_params()(
        (n_blocks, ), (n_threads, ),
        (buffer.memory.ptr, buf_dtype, n_elems,
         params_dptr, params_dtype, params_size_csum, n_params))


def _batched_unpack_params(params_data, buffer, dtype):
    n_params = params_data.n_params
    n_elems = params_data.n_elems
    params_dptr = params_data.dptr
    params_dtype = params_data.dtype
    params_size_csum = params_data.size_csum
    buf_dtype = _communication_utility._get_nccl_type_id(dtype)
    n_threads = 128
    n_blocks = (n_elems + n_threads - 1) // n_threads
    _cupy_batched_unpack_params()(
        (n_blocks, ), (n_threads, ),
        (buffer.memory.ptr, buf_dtype, n_elems,
         params_dptr, params_dtype, params_size_csum, n_params))


def _cupy_batched_pack_params():
    return chainer.cuda.raw(r'''
#include <cupy/carray.cuh>
#define NCCL_FLOAT16  6
#define NCCL_FLOAT32  7
    extern "C" __global__
    void cupy_batched_pack_params(
            void *dst0, int dst_dtype, int n_elems,
            unsigned long *params_dptr, int *params_dtype,
            int *params_size_csum, int n_params) {
        int tid = threadIdx.x + blockIdx.x * blockDim.x;
        if (tid >= n_elems) return;
        int j_min = 0;
        int j_max = n_params - 1;
        int j;
        while (1) {
            j = (j_min + j_max) / 2;
            if (tid < params_size_csum[j]) {
                j_max = j - 1;
                continue;
            }
            if (tid >= params_size_csum[j+1]){
                j_min = j + 1;
                continue;
            }
            break;
        }
        assert(tid >= params_size_csum[j]);
        assert(tid < params_size_csum[j+1]);
        int src_dtype = params_dtype[j];
        int src_idx = tid - params_size_csum[j];
        if (dst_dtype == NCCL_FLOAT16) {
            half* dst = (half*) dst0;
            if (src_dtype == NCCL_FLOAT16) {
                dst[tid] = (half) (((half*) (params_dptr[j]))[src_idx]);
            }
            else if (src_dtype == NCCL_FLOAT32) {
                dst[tid] = (half) (((float*) (params_dptr[j]))[src_idx]);
            }
        }
        else if (dst_dtype == NCCL_FLOAT32) {
            float* dst = (float*) dst0;
            if (src_dtype == NCCL_FLOAT16) {
                dst[tid] = (float) (((half*) (params_dptr[j]))[src_idx]);
            }
            else if (src_dtype == NCCL_FLOAT32) {
                dst[tid] = (float) (((float*) (params_dptr[j]))[src_idx]);
            }
       }
    }
    ''', 'cupy_batched_pack_params')


def _cupy_batched_unpack_params():
    return chainer.cuda.raw(r'''
#include <cupy/carray.cuh>
#define NCCL_FLOAT16  6
#define NCCL_FLOAT32  7
    extern "C" __global__
    void cupy_batched_unpack_params(
            void *src0, int src_dtype, int n_elems,
            unsigned long *params_dptr, int *params_dtype,
            int *params_size_csum, int n_params) {
        int tid = threadIdx.x + blockIdx.x * blockDim.x;
        if (tid >= n_elems) return;
        int j_min = 0;
        int j_max = n_params - 1;
        int j;
        while (1) {
            j = (j_min + j_max) / 2;
            if (tid < params_size_csum[j]) {
                j_max = j - 1;
                continue;
            }
            if (tid >= params_size_csum[j+1]){
                j_min = j + 1;
                continue;
            }
            break;
        }
        assert(tid >= params_size_csum[j]);
        assert(tid < params_size_csum[j+1]);
        int dst_dtype = params_dtype[j];
        int dst_idx = tid - params_size_csum[j];
        if (src_dtype == NCCL_FLOAT16) {
            half* src = (half*) src0;
            if (dst_dtype == NCCL_FLOAT16) {
                ((half*) (params_dptr[j]))[dst_idx] = (half) src[tid];
            }
            else if (dst_dtype == NCCL_FLOAT32) {
                ((float*) (params_dptr[j]))[dst_idx] = (float) src[tid];
            }
        }
        else if (src_dtype == NCCL_FLOAT32) {
            float* src = (float*) src0;
            if (dst_dtype == NCCL_FLOAT16) {
                ((half*) (params_dptr[j]))[dst_idx] = (half) src[tid];
            }
            else if (dst_dtype == NCCL_FLOAT32) {
                ((float*) (params_dptr[j]))[dst_idx] = (float) src[tid];
            }
       }
    }''', 'cupy_batched_unpack_params')
=======
            self._ensure_all_finite(recvbuf.array(n_elems, dtype=dtype))
>>>>>>> 3c9613c2
<|MERGE_RESOLUTION|>--- conflicted
+++ resolved
@@ -174,167 +174,4 @@
 
         if chainer.is_debug():
             stream.synchronize()
-<<<<<<< HEAD
-            self._ensure_all_finite(recvbuf.array(n_elems, dtype=dtype))
-
-
-class _ParamsData(object):
-    def __init__(self, params, attr_name, zero_fill):
-        n_params = len(params)
-        params_dptr = np.empty(n_params, dtype=np.int64)
-        params_dtype = np.empty(n_params, dtype=np.int32)
-        params_size_csum = np.empty(n_params+1, dtype=np.int32)
-        params_size_csum[0] = 0
-        for i, param in enumerate(params):
-            v = getattr(param, attr_name)
-            if attr_name == 'grad' and v is None and zero_fill:
-                v = param.xp.zeros_like(param.data)
-                setattr(param, attr_name, v)
-            params_dptr[i] = v.data.ptr
-            if v.dtype not in [np.float16, np.float32]:
-                raise ValueError('dtype must be float16 or float32.')
-            params_dtype[i] = _communication_utility._get_nccl_type_id(v.dtype)
-            params_size_csum[i+1] = params_size_csum[i] + v.size
-        self.n_params = n_params
-        self.n_elems = params_size_csum[n_params]
-        self.size_csum = chainer.cuda.cupy.asarray(params_size_csum)
-        self.dtype = chainer.cuda.cupy.asarray(params_dtype)
-        self.dptr = chainer.cuda.cupy.asarray(params_dptr)
-
-
-def _batched_pack_params(params_data, buffer, dtype):
-    n_params = params_data.n_params
-    n_elems = params_data.n_elems
-    params_dptr = params_data.dptr
-    params_dtype = params_data.dtype
-    params_size_csum = params_data.size_csum
-    buf_dtype = _communication_utility._get_nccl_type_id(dtype)
-    n_threads = 128
-    n_blocks = (n_elems + n_threads - 1) // n_threads
-    _cupy_batched_pack_params()(
-        (n_blocks, ), (n_threads, ),
-        (buffer.memory.ptr, buf_dtype, n_elems,
-         params_dptr, params_dtype, params_size_csum, n_params))
-
-
-def _batched_unpack_params(params_data, buffer, dtype):
-    n_params = params_data.n_params
-    n_elems = params_data.n_elems
-    params_dptr = params_data.dptr
-    params_dtype = params_data.dtype
-    params_size_csum = params_data.size_csum
-    buf_dtype = _communication_utility._get_nccl_type_id(dtype)
-    n_threads = 128
-    n_blocks = (n_elems + n_threads - 1) // n_threads
-    _cupy_batched_unpack_params()(
-        (n_blocks, ), (n_threads, ),
-        (buffer.memory.ptr, buf_dtype, n_elems,
-         params_dptr, params_dtype, params_size_csum, n_params))
-
-
-def _cupy_batched_pack_params():
-    return chainer.cuda.raw(r'''
-#include <cupy/carray.cuh>
-#define NCCL_FLOAT16  6
-#define NCCL_FLOAT32  7
-    extern "C" __global__
-    void cupy_batched_pack_params(
-            void *dst0, int dst_dtype, int n_elems,
-            unsigned long *params_dptr, int *params_dtype,
-            int *params_size_csum, int n_params) {
-        int tid = threadIdx.x + blockIdx.x * blockDim.x;
-        if (tid >= n_elems) return;
-        int j_min = 0;
-        int j_max = n_params - 1;
-        int j;
-        while (1) {
-            j = (j_min + j_max) / 2;
-            if (tid < params_size_csum[j]) {
-                j_max = j - 1;
-                continue;
-            }
-            if (tid >= params_size_csum[j+1]){
-                j_min = j + 1;
-                continue;
-            }
-            break;
-        }
-        assert(tid >= params_size_csum[j]);
-        assert(tid < params_size_csum[j+1]);
-        int src_dtype = params_dtype[j];
-        int src_idx = tid - params_size_csum[j];
-        if (dst_dtype == NCCL_FLOAT16) {
-            half* dst = (half*) dst0;
-            if (src_dtype == NCCL_FLOAT16) {
-                dst[tid] = (half) (((half*) (params_dptr[j]))[src_idx]);
-            }
-            else if (src_dtype == NCCL_FLOAT32) {
-                dst[tid] = (half) (((float*) (params_dptr[j]))[src_idx]);
-            }
-        }
-        else if (dst_dtype == NCCL_FLOAT32) {
-            float* dst = (float*) dst0;
-            if (src_dtype == NCCL_FLOAT16) {
-                dst[tid] = (float) (((half*) (params_dptr[j]))[src_idx]);
-            }
-            else if (src_dtype == NCCL_FLOAT32) {
-                dst[tid] = (float) (((float*) (params_dptr[j]))[src_idx]);
-            }
-       }
-    }
-    ''', 'cupy_batched_pack_params')
-
-
-def _cupy_batched_unpack_params():
-    return chainer.cuda.raw(r'''
-#include <cupy/carray.cuh>
-#define NCCL_FLOAT16  6
-#define NCCL_FLOAT32  7
-    extern "C" __global__
-    void cupy_batched_unpack_params(
-            void *src0, int src_dtype, int n_elems,
-            unsigned long *params_dptr, int *params_dtype,
-            int *params_size_csum, int n_params) {
-        int tid = threadIdx.x + blockIdx.x * blockDim.x;
-        if (tid >= n_elems) return;
-        int j_min = 0;
-        int j_max = n_params - 1;
-        int j;
-        while (1) {
-            j = (j_min + j_max) / 2;
-            if (tid < params_size_csum[j]) {
-                j_max = j - 1;
-                continue;
-            }
-            if (tid >= params_size_csum[j+1]){
-                j_min = j + 1;
-                continue;
-            }
-            break;
-        }
-        assert(tid >= params_size_csum[j]);
-        assert(tid < params_size_csum[j+1]);
-        int dst_dtype = params_dtype[j];
-        int dst_idx = tid - params_size_csum[j];
-        if (src_dtype == NCCL_FLOAT16) {
-            half* src = (half*) src0;
-            if (dst_dtype == NCCL_FLOAT16) {
-                ((half*) (params_dptr[j]))[dst_idx] = (half) src[tid];
-            }
-            else if (dst_dtype == NCCL_FLOAT32) {
-                ((float*) (params_dptr[j]))[dst_idx] = (float) src[tid];
-            }
-        }
-        else if (src_dtype == NCCL_FLOAT32) {
-            float* src = (float*) src0;
-            if (dst_dtype == NCCL_FLOAT16) {
-                ((half*) (params_dptr[j]))[dst_idx] = (half) src[tid];
-            }
-            else if (dst_dtype == NCCL_FLOAT32) {
-                ((float*) (params_dptr[j]))[dst_idx] = (float) src[tid];
-            }
-       }
-    }''', 'cupy_batched_unpack_params')
-=======
-            self._ensure_all_finite(recvbuf.array(n_elems, dtype=dtype))
->>>>>>> 3c9613c2
+            self._ensure_all_finite(recvbuf.array(n_elems, dtype=dtype))