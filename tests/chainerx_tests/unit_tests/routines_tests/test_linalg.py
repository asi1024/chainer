--- conflicted
+++ resolved
@@ -237,38 +237,6 @@
 
 @op_utils.op_test(['native:0', 'cuda:0'])
 @chainer.testing.parameterize(*(
-<<<<<<< HEAD
-    # backward for 'r', 'raw' modes is not implemented
-    chainer.testing.product({
-        'shape': [(1, 1), (2, 3), (3, 2), (6, 6)],
-        'in_dtypes': ['float32', 'float64'],
-        'mode': ['r', 'raw'],
-        'skip_backward_test': [True],
-        'skip_double_backward_test': [True]
-    }) +
-    # backward for non-square `R` is not implemented
-    chainer.testing.product({
-        'shape': [(2, 3), (3, 2)],
-        'in_dtypes': ['float32', 'float64'],
-        'mode': ['complete'],
-        'skip_backward_test': [True],
-        'skip_double_backward_test': [True]
-    }) +
-    chainer.testing.product({
-        'shape': [(1, 1), (6, 6)],
-        'in_dtypes': ['float32', 'float64'],
-        'mode': ['reduced', 'complete']
-    }) + chainer.testing.product({
-        'shape': [(3, 2)],
-        'in_dtypes': ['float32', 'float64'],
-        'mode': ['reduced']
-    })
-))
-class TestQR(NumpyLinalgOpTest):
-
-    def generate_inputs(self):
-        a = numpy.random.random(self.shape).astype(self.in_dtypes)
-=======
     chainer.testing.product({
         'shape': [(1, 1), (2, 3), (3, 2), (6, 6)],
         'dtype': ['float32', 'float64'],
@@ -287,22 +255,10 @@
 
     def generate_inputs(self):
         a = numpy.random.random(self.shape).astype(self.dtype)
->>>>>>> 7252386e
-        return a,
-
-    def forward_xp(self, inputs, xp):
-        a, = inputs
-<<<<<<< HEAD
-        out = xp.linalg.qr(a, mode=self.mode)
-
-        if self.mode == 'r':
-            r = out
-            return r,
-        if self.mode == 'raw':
-            if a.dtype.char == 'f':
-                return out[0].astype(xp.float64), out[1].astype(xp.float64)
-        return out
-=======
+        return a,
+
+    def forward_xp(self, inputs, xp):
+        a, = inputs
         out = xp.linalg.svd(a,
                             full_matrices=self.full_matrices,
                             compute_uv=self.compute_uv)
@@ -333,20 +289,12 @@
         out = xp.linalg.svd(a)
         u, s, v = out
         return xp.abs(u), s, xp.abs(v)
->>>>>>> 7252386e
 
 
 @op_utils.op_test(['native:0', 'cuda:0'])
 @chainer.testing.parameterize(*(
     chainer.testing.product({
         'shape': [(1, 1), (2, 3), (3, 2), (6, 6)],
-<<<<<<< HEAD
-        'in_dtypes': ['float16'],
-        'mode': ['r', 'raw', 'reduced', 'complete']
-    })
-))
-class TestQRFailing(NumpyLinalgOpTest):
-=======
         'rcond': [1e-15, 0.3, 0.5, 0.6],
         'dtype': ['float32', 'float64']
     })
@@ -391,25 +339,85 @@
 @chainer.testing.parameterize_pytest('shape', [(2, 3)])
 @chainer.testing.parameterize_pytest('dtype', ['float16'])
 class TestPseudoInverseDtypeFailing(NumpyLinalgOpTest):
->>>>>>> 7252386e
 
     forward_accept_errors = (TypeError,
                              chainerx.DtypeError)
 
     def generate_inputs(self):
-<<<<<<< HEAD
+        a = numpy.random.random(self.shape).astype(self.dtype)
+        return a,
+
+    def forward_xp(self, inputs, xp):
+        a, = inputs
+        out = xp.linalg.pinv(a)
+        return out,
+
+
+@op_utils.op_test(['native:0', 'cuda:0'])
+@chainer.testing.parameterize(*(
+    # backward for 'r', 'raw' modes is not implemented
+    chainer.testing.product({
+        'shape': [(1, 1), (2, 3), (3, 2), (6, 6)],
+        'in_dtypes': ['float32', 'float64'],
+        'mode': ['r', 'raw'],
+        'skip_backward_test': [True],
+        'skip_double_backward_test': [True]
+    }) +
+    # backward for non-square `R` is not implemented
+    chainer.testing.product({
+        'shape': [(2, 3), (3, 2)],
+        'in_dtypes': ['float32', 'float64'],
+        'mode': ['complete'],
+        'skip_backward_test': [True],
+        'skip_double_backward_test': [True]
+    }) +
+    chainer.testing.product({
+        'shape': [(1, 1), (6, 6)],
+        'in_dtypes': ['float32', 'float64'],
+        'mode': ['reduced', 'complete']
+    }) + chainer.testing.product({
+        'shape': [(3, 2)],
+        'in_dtypes': ['float32', 'float64'],
+        'mode': ['reduced']
+    })
+))
+class TestQR(NumpyLinalgOpTest):
+
+    def generate_inputs(self):
         a = numpy.random.random(self.shape).astype(self.in_dtypes)
-=======
-        a = numpy.random.random(self.shape).astype(self.dtype)
->>>>>>> 7252386e
-        return a,
-
-    def forward_xp(self, inputs, xp):
-        a, = inputs
-<<<<<<< HEAD
+        return a,
+
+    def forward_xp(self, inputs, xp):
+        a, = inputs
         out = xp.linalg.qr(a, mode=self.mode)
+
+        if self.mode == 'r':
+            r = out
+            return r,
+        if self.mode == 'raw':
+            if a.dtype.char == 'f':
+                return out[0].astype(xp.float64), out[1].astype(xp.float64)
         return out
-=======
-        out = xp.linalg.pinv(a)
-        return out,
->>>>>>> 7252386e
+
+
+@op_utils.op_test(['native:0', 'cuda:0'])
+@chainer.testing.parameterize(*(
+    chainer.testing.product({
+        'shape': [(1, 1), (2, 3), (3, 2), (6, 6)],
+        'in_dtypes': ['float16'],
+        'mode': ['r', 'raw', 'reduced', 'complete']
+    })
+))
+class TestQRFailing(NumpyLinalgOpTest):
+
+    forward_accept_errors = (TypeError,
+                             chainerx.DtypeError)
+
+    def generate_inputs(self):
+        a = numpy.random.random(self.shape).astype(self.in_dtypes)
+        return a,
+
+    def forward_xp(self, inputs, xp):
+        a, = inputs
+        out = xp.linalg.qr(a, mode=self.mode)
+        return out