--- conflicted
+++ resolved
@@ -371,7 +371,82 @@
 
 @op_utils.op_test(['native:0', 'cuda:0'])
 @chainer.testing.parameterize(*(
-<<<<<<< HEAD
+    # backward for 'r', 'raw' modes is not implemented
+    chainer.testing.product({
+        'shape': [(0, 3), (3, 0), (1, 1), (2, 3), (3, 2), (6, 6)],
+        'in_dtypes': ['float32', 'float64'],
+        'mode': ['r', 'raw'],
+        'skip_backward_test': [True],
+        'skip_double_backward_test': [True]
+    }) +
+    # backward for non-square `R` is not implemented
+    chainer.testing.product({
+        'shape': [(0, 3), (3, 0), (2, 3), (3, 2)],
+        'in_dtypes': ['float32', 'float64'],
+        'mode': ['complete', 'reduced'],
+        'skip_backward_test': [True],
+        'skip_double_backward_test': [True]
+    }) +
+    chainer.testing.product({
+        'shape': [(1, 1), (6, 6)],
+        'in_dtypes': ['float32', 'float64'],
+        'mode': ['reduced', 'complete']
+    }) + chainer.testing.product({
+        'shape': [(3, 2)],
+        'in_dtypes': ['float32', 'float64'],
+        'mode': ['reduced']
+    })
+))
+class TestQR(NumpyLinalgOpTest):
+
+    # For input with shape (N, 0) strides are different
+    check_numpy_strides_compliance = False
+
+    def generate_inputs(self):
+        a = numpy.random.random(self.shape).astype(self.in_dtypes)
+        return a,
+
+    def forward_xp(self, inputs, xp):
+        a, = inputs
+        if (numpy.lib.NumpyVersion(numpy.__version__) < '1.16.0'
+                and a.size == 0):
+            pytest.skip('Older NumPy versions do not work with empty arrays')
+        out = xp.linalg.qr(a, mode=self.mode)
+
+        if self.mode == 'r':
+            r = out
+            return r,
+        if self.mode == 'raw':
+            if a.dtype.char == 'f':
+                return out[0].astype(xp.float64), out[1].astype(xp.float64)
+        return out
+
+
+@op_utils.op_test(['native:0', 'cuda:0'])
+@chainer.testing.parameterize(*(
+    chainer.testing.product({
+        'shape': [(1, 1), (2, 3), (3, 2), (6, 6)],
+        'in_dtypes': ['float16'],
+        'mode': ['r', 'raw', 'reduced', 'complete']
+    })
+))
+class TestQRFailing(NumpyLinalgOpTest):
+
+    forward_accept_errors = (TypeError,
+                             chainerx.DtypeError)
+
+    def generate_inputs(self):
+        a = numpy.random.random(self.shape).astype(self.in_dtypes)
+        return a,
+
+    def forward_xp(self, inputs, xp):
+        a, = inputs
+        out = xp.linalg.qr(a, mode=self.mode)
+        return out
+
+
+@op_utils.op_test(['native:0', 'cuda:0'])
+@chainer.testing.parameterize(*(
     chainer.testing.product({
         'shape': [(0, 0), (1, 1), (3, 3), (6, 6)],
         'in_dtypes': ['float32', 'float64'],
@@ -496,81 +571,25 @@
                              # for 'UPLO'=None
                              AttributeError,
                              TypeError)
-=======
-    # backward for 'r', 'raw' modes is not implemented
-    chainer.testing.product({
-        'shape': [(0, 3), (3, 0), (1, 1), (2, 3), (3, 2), (6, 6)],
-        'in_dtypes': ['float32', 'float64'],
-        'mode': ['r', 'raw'],
-        'skip_backward_test': [True],
-        'skip_double_backward_test': [True]
-    }) +
-    # backward for non-square `R` is not implemented
-    chainer.testing.product({
-        'shape': [(0, 3), (3, 0), (2, 3), (3, 2)],
-        'in_dtypes': ['float32', 'float64'],
-        'mode': ['complete', 'reduced'],
-        'skip_backward_test': [True],
-        'skip_double_backward_test': [True]
-    }) +
-    chainer.testing.product({
-        'shape': [(1, 1), (6, 6)],
-        'in_dtypes': ['float32', 'float64'],
-        'mode': ['reduced', 'complete']
-    }) + chainer.testing.product({
-        'shape': [(3, 2)],
-        'in_dtypes': ['float32', 'float64'],
-        'mode': ['reduced']
-    })
-))
-class TestQR(NumpyLinalgOpTest):
-
-    # For input with shape (N, 0) strides are different
-    check_numpy_strides_compliance = False
->>>>>>> 97fe4e90
-
-    def generate_inputs(self):
-        a = numpy.random.random(self.shape).astype(self.in_dtypes)
-        return a,
-
-    def forward_xp(self, inputs, xp):
-        a, = inputs
-<<<<<<< HEAD
+
+    def generate_inputs(self):
+        a = numpy.random.random(self.shape).astype(self.in_dtypes)
+        return a,
+
+    def forward_xp(self, inputs, xp):
+        a, = inputs
         w = xp.linalg.eigvalsh(a, UPLO=self.UPLO)
         return w,
-=======
-        if (numpy.lib.NumpyVersion(numpy.__version__) < '1.16.0'
-                and a.size == 0):
-            pytest.skip('Older NumPy versions do not work with empty arrays')
-        out = xp.linalg.qr(a, mode=self.mode)
-
-        if self.mode == 'r':
-            r = out
-            return r,
-        if self.mode == 'raw':
-            if a.dtype.char == 'f':
-                return out[0].astype(xp.float64), out[1].astype(xp.float64)
-        return out
->>>>>>> 97fe4e90
-
-
-@op_utils.op_test(['native:0', 'cuda:0'])
-@chainer.testing.parameterize(*(
-    chainer.testing.product({
-<<<<<<< HEAD
+
+
+@op_utils.op_test(['native:0', 'cuda:0'])
+@chainer.testing.parameterize(*(
+    chainer.testing.product({
         'shape': [(3, 3)],
         'in_dtypes': ['float16']
     })
 ))
 class TestEigvalshDtypeFailing(NumpyLinalgOpTest):
-=======
-        'shape': [(1, 1), (2, 3), (3, 2), (6, 6)],
-        'in_dtypes': ['float16'],
-        'mode': ['r', 'raw', 'reduced', 'complete']
-    })
-))
-class TestQRFailing(NumpyLinalgOpTest):
->>>>>>> 97fe4e90
 
     forward_accept_errors = (TypeError,
                              chainerx.DtypeError)
@@ -581,10 +600,5 @@
 
     def forward_xp(self, inputs, xp):
         a, = inputs
-<<<<<<< HEAD
         w = xp.linalg.eigvalsh(a)
-        return w,
-=======
-        out = xp.linalg.qr(a, mode=self.mode)
-        return out
->>>>>>> 97fe4e90
+        return w,