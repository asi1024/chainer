import io
import sys
import tempfile

import numpy
import pytest

import chainer
import chainerx
import chainerx.testing

from chainerx_tests import array_utils
from chainerx_tests import dtype_utils
from chainerx_tests import op_utils


_array_params_list = [
    -2,
    1,
    -1.5,
    2.3,
    True,
    False,
    numpy.array(1),
    float('inf'),
    float('nan'),
]


def _array_params(list):
    return list + [
        list,
        [list, list],
        (list, list),
        tuple(list),
        (tuple(list), tuple(list)),
        [tuple(list), tuple(list)],
    ]


# Traverses the entries in `obj` recursively and returns `True` if all of the
# entries are finite numbers.
def _is_all_finite(obj):
    if isinstance(obj, (tuple, list)):
        return all(_is_all_finite(o) for o in obj)
    else:
        return numpy.isfinite(obj)


def _get_default_dtype(value):
    if isinstance(value, bool):
        return 'bool_'
    if isinstance(value, int):
        return 'int32'
    if isinstance(value, float):
        return 'float32'
    assert False


# A special parameter object used to represent an unspecified argument.
class Unspecified(object):
    pass


@chainerx.testing.numpy_chainerx_array_equal()
@pytest.mark.parametrize_device(['native:0', 'cuda:0'])
@pytest.mark.parametrize('obj', _array_params(_array_params_list))
@chainerx.testing.parametrize_dtype_specifier(
    'dtype_spec', additional_args=(None, Unspecified))
def test_array_from_tuple_or_list(xp, obj, dtype_spec, device):
    if xp is numpy and isinstance(dtype_spec, chainerx.dtype):
        dtype_spec = dtype_spec.name
    # Skip nan/inf -> integer conversion that would cause a cast error.
    if (not _is_all_finite(obj)
            and dtype_spec not in (None, Unspecified)
            and chainerx.dtype(dtype_spec).kind not in ('f', 'c')):
        return chainerx.testing.ignore()
    if dtype_spec is Unspecified:
        return xp.array(obj)
    else:
        return xp.array(obj, dtype_spec)


@pytest.mark.parametrize('obj', _array_params(_array_params_list))
@pytest.mark.parametrize(
    'device', [None, 'native:1', chainerx.get_device('native:1')])
def test_array_from_python_tuple_or_list_with_device(obj, device):
    a = chainerx.array(obj, 'float32', device=device)
    b = chainerx.array(obj, 'float32')
    chainerx.testing.assert_array_equal_ex(a, b)
    array_utils.check_device(a, device)


def _check_array_from_numpy_array(a_chx, a_np, device=None):
    assert a_chx.offset == 0
    array_utils.check_device(a_chx, device)

    # recovered data should be equal
    a_np_recovered = chainerx.to_numpy(a_chx)
    chainerx.testing.assert_array_equal_ex(
        a_chx, a_np_recovered, strides_check=False)


@chainerx.testing.numpy_chainerx_array_equal()
@pytest.mark.parametrize_device(['native:0', 'cuda:0'])
def test_array_from_numpy_array(xp, shape, dtype, device):
    a_np = array_utils.create_dummy_ndarray(numpy, shape, dtype)
    a_xp = xp.array(a_np)

    if xp is chainerx:
        _check_array_from_numpy_array(a_xp, a_np, device)

        # test possibly freed memory
        a_np_copy = a_np.copy()
        del a_np
        chainerx.testing.assert_array_equal_ex(
            a_xp, a_np_copy, strides_check=False)

    return a_xp


@chainerx.testing.numpy_chainerx_array_equal()
@pytest.mark.parametrize_device(['native:0', 'cuda:0'])
def test_array_from_numpy_non_contiguous_array(xp, shape, dtype, device):
    a_np = array_utils.create_dummy_ndarray(numpy, shape, dtype, padding=True)
    a_xp = xp.array(a_np)

    if xp is chainerx:
        _check_array_from_numpy_array(a_xp, a_np, device)

        # test possibly freed memory
        a_np_copy = a_np.copy()
        del a_np
        chainerx.testing.assert_array_equal_ex(
            a_xp, a_np_copy, strides_check=False)

    return a_xp


@chainerx.testing.numpy_chainerx_array_equal()
@pytest.mark.parametrize_device(['native:0', 'cuda:0'])
def test_array_from_numpy_positive_offset_array(xp, device):
    a_np = array_utils.create_dummy_ndarray(numpy, (2, 3), 'int32')[1, 1:]
    a_xp = xp.array(a_np)

    if xp is chainerx:
        _check_array_from_numpy_array(a_xp, a_np, device)

        # test possibly freed memory
        a_np_copy = a_np.copy()
        del a_np
        chainerx.testing.assert_array_equal_ex(a_xp, a_np_copy)

    return a_xp


def _array_from_numpy_array_with_dtype(xp, shape, src_dtype, dst_dtype_spec):
    if xp is numpy and isinstance(dst_dtype_spec, chainerx.dtype):
        dst_dtype_spec = dst_dtype_spec.name
    t = array_utils.create_dummy_ndarray(numpy, shape, src_dtype)
    return xp.array(t, dtype=dst_dtype_spec)


@chainerx.testing.numpy_chainerx_array_equal()
@pytest.mark.parametrize_device(['native:0', 'cuda:0'])
@pytest.mark.parametrize('src_dtype', chainerx.testing.all_dtypes)
@pytest.mark.parametrize('dst_dtype', chainerx.testing.all_dtypes)
def test_array_from_numpy_array_with_dtype(
        xp, shape, src_dtype, dst_dtype, device):
    return _array_from_numpy_array_with_dtype(xp, shape, src_dtype, dst_dtype)


@chainerx.testing.numpy_chainerx_array_equal()
@chainerx.testing.parametrize_dtype_specifier(
    'dst_dtype_spec', additional_args=(None,))
def test_array_from_numpy_array_with_dtype_spec(xp, shape, dst_dtype_spec):
    return _array_from_numpy_array_with_dtype(
        xp, shape, 'float32', dst_dtype_spec)


@pytest.mark.parametrize(
    'device', [None, 'native:1', chainerx.get_device('native:1')])
def test_array_from_numpy_array_with_device(shape, device):
    orig = array_utils.create_dummy_ndarray(numpy, (2, ), 'float32')
    a = chainerx.array(orig, device=device)
    b = chainerx.array(orig)
    chainerx.testing.assert_array_equal_ex(a, b)
    array_utils.check_device(a, device)


@pytest.mark.parametrize_device(['native:0', 'cuda:0'])
@pytest.mark.parametrize('copy', [True, False])
def test_array_from_chainerx_array(shape, dtype, copy, device):
    t = array_utils.create_dummy_ndarray(chainerx, shape, dtype, device=device)
    a = chainerx.array(t, copy=copy)
    if not copy:
        assert t is a
    else:
        assert t is not a
        chainerx.testing.assert_array_equal_ex(a, t, strides_check=False)
        assert a.device is t.device
        assert a.is_contiguous


def _check_array_from_chainerx_array_with_dtype(
        shape, src_dtype, dst_dtype_spec, copy, device=None):
    t = array_utils.create_dummy_ndarray(
        chainerx, shape, src_dtype, device=device)
    a = chainerx.array(t, dtype=dst_dtype_spec, copy=copy)

    src_dtype = chainerx.dtype(src_dtype)
    dst_dtype = src_dtype if dst_dtype_spec is None else chainerx.dtype(
        dst_dtype_spec)
    device = chainerx.get_device(device)

    if (not copy
            and src_dtype == dst_dtype
            and device is chainerx.get_default_device()):
        assert t is a
    else:
        assert t is not a
        chainerx.testing.assert_array_equal_ex(a, t.astype(dst_dtype))
        assert a.dtype == dst_dtype
        assert a.device is chainerx.get_default_device()


@pytest.mark.parametrize_device(['native:0', 'cuda:0'])
@pytest.mark.parametrize('src_dtype', chainerx.testing.all_dtypes)
@pytest.mark.parametrize('dst_dtype', chainerx.testing.all_dtypes)
@pytest.mark.parametrize('copy', [True, False])
def test_array_from_chainerx_array_with_dtype(
        shape, src_dtype, dst_dtype, copy, device):
    _check_array_from_chainerx_array_with_dtype(
        shape, src_dtype, dst_dtype, copy, device)


@chainerx.testing.parametrize_dtype_specifier(
    'dst_dtype_spec', additional_args=(None,))
@pytest.mark.parametrize('copy', [True, False])
def test_array_from_chainerx_array_with_dtype_spec(
        shape, dst_dtype_spec, copy):
    _check_array_from_chainerx_array_with_dtype(
        shape, 'float32', dst_dtype_spec, copy)


@pytest.mark.parametrize('src_dtype', chainerx.testing.all_dtypes)
@pytest.mark.parametrize('dst_dtype', chainerx.testing.all_dtypes)
@pytest.mark.parametrize('copy', [True, False])
@pytest.mark.parametrize_device(['native:0', 'cuda:0'])
@pytest.mark.parametrize(
    'dst_device_spec',
    [None, 'native:1', chainerx.get_device('native:1'), 'native:0'])
def test_array_from_chainerx_array_with_device(
        src_dtype, dst_dtype, copy, device, dst_device_spec):
    t = array_utils.create_dummy_ndarray(
        chainerx, (2,), src_dtype, device=device)
    a = chainerx.array(t, dtype=dst_dtype, copy=copy, device=dst_device_spec)

    dst_device = chainerx.get_device(dst_device_spec)

    if not copy and src_dtype == dst_dtype and device is dst_device:
        assert t is a
    else:
        assert t is not a
        chainerx.testing.assert_array_equal_ex(
            a, t.to_device(dst_device).astype(dst_dtype))
        assert a.dtype == chainerx.dtype(dst_dtype)
        assert a.device is dst_device


def test_asarray_from_python_tuple_or_list():
    obj = _array_params_list
    a = chainerx.asarray(obj, dtype='float32')
    e = chainerx.array(obj, dtype='float32', copy=False)
    chainerx.testing.assert_array_equal_ex(e, a)
    assert e.device is a.device


def test_asarray_from_numpy_array_with_zero_copy():
    obj = array_utils.create_dummy_ndarray(
        numpy, (2, 3), 'float32', padding=True)
    obj_refcount_before = sys.getrefcount(obj)

    a = chainerx.asarray(obj, dtype='float32')

    assert sys.getrefcount(obj) == obj_refcount_before + 1
    chainerx.testing.assert_array_equal_ex(obj, a)

    # test buffer is shared (zero copy)
    a += a
    chainerx.testing.assert_array_equal_ex(obj, a)

    # test possibly freed memory
    obj_copy = obj.copy()
    del obj
    chainerx.testing.assert_array_equal_ex(obj_copy, a, strides_check=False)

    # test possibly freed memory (the other way)
    obj = array_utils.create_dummy_ndarray(
        numpy, (2, 3), 'float32', padding=True)
    a = chainerx.asarray(obj, dtype='float32')
    a_copy = a.copy()
    del a
    chainerx.testing.assert_array_equal_ex(a_copy, obj, strides_check=False)


def test_asarray_from_numpy_array_with_copy():
    obj = array_utils.create_dummy_ndarray(numpy, (2, 3), 'int32')
    a = chainerx.asarray(obj, dtype='float32')
    e = chainerx.array(obj, dtype='float32', copy=False)
    chainerx.testing.assert_array_equal_ex(e, a)
    assert e.device is a.device

    # test buffer is not shared
    a += a
    assert not numpy.array_equal(obj, chainerx.to_numpy(a))


@pytest.mark.parametrize('dtype', ['int32', 'float32'])
def test_asarray_from_chainerx_array(dtype):
    obj = array_utils.create_dummy_ndarray(chainerx, (2, 3), 'int32')
    a = chainerx.asarray(obj, dtype=dtype)
    if a.dtype == obj.dtype:
        assert a is obj
    else:
        assert a is not obj
    e = chainerx.array(obj, dtype=dtype, copy=False)
    chainerx.testing.assert_array_equal_ex(e, a)
    assert e.device is a.device


@pytest.mark.parametrize(
    'device', [None, 'native:1', chainerx.get_device('native:1')])
def test_asarray_with_device(device):
    a = chainerx.asarray([0, 1], 'float32', device)
    b = chainerx.asarray([0, 1], 'float32')
    chainerx.testing.assert_array_equal_ex(a, b)
    array_utils.check_device(a, device)


@chainerx.testing.numpy_chainerx_array_equal()
@pytest.mark.parametrize('padding', [False, True])
def test_ascontiguousarray_from_numpy_array(xp, shape, dtype, padding):
    obj = array_utils.create_dummy_ndarray(
        numpy, shape, dtype, padding=padding)
    a = xp.ascontiguousarray(obj)
    if xp is chainerx:
        assert a.is_contiguous
    return a


@chainerx.testing.numpy_chainerx_array_equal()
@pytest.mark.parametrize_device(['native:0', 'cuda:0'])
@pytest.mark.parametrize('obj', _array_params(_array_params_list))
@chainerx.testing.parametrize_dtype_specifier(
    'dtype_spec', additional_args=(None, Unspecified))
def test_ascontiguousarray_from_tuple_or_list(xp, device, obj, dtype_spec):
    if xp is numpy and isinstance(dtype_spec, chainerx.dtype):
        dtype_spec = dtype_spec.name
    # Skip nan/inf -> integer conversion that would cause a cast error.
    if (not _is_all_finite(obj)
            and dtype_spec not in (None, Unspecified)
            and chainerx.dtype(dtype_spec).kind not in ('f', 'c')):
        return chainerx.testing.ignore()

    if dtype_spec is Unspecified:
        a = xp.ascontiguousarray(obj)
    else:
        a = xp.ascontiguousarray(obj, dtype=dtype_spec)

    if xp is chainerx:
        assert a.is_contiguous
    return a


@pytest.mark.parametrize_device(['native:0', 'cuda:0'])
@pytest.mark.parametrize('padding', [False, True])
def test_ascontiguousarray_from_chainerx_array(device, shape, dtype, padding):
    np_arr = array_utils.create_dummy_ndarray(
        numpy, shape, dtype, padding=padding)
    obj = chainerx.testing._fromnumpy(np_arr, keepstrides=True, device=device)
    a = chainerx.ascontiguousarray(obj)
    if not padding and shape != ():  # () will be reshaped to (1,)
        assert a is obj
    e = chainerx.ascontiguousarray(np_arr)
    chainerx.testing.assert_array_equal_ex(e, a, strides_check=False)
    assert a.is_contiguous
    assert e.dtype.name == a.dtype.name


@chainerx.testing.numpy_chainerx_array_equal()
@pytest.mark.parametrize_device(['native:0', 'cuda:0'])
@pytest.mark.parametrize('padding', [False, True])
@chainerx.testing.parametrize_dtype_specifier('dtype_spec')
def test_ascontiguousarray_with_dtype(xp, device, shape, padding, dtype_spec):
    obj = array_utils.create_dummy_ndarray(xp, shape, 'int32', padding=padding)
    if xp is numpy and isinstance(dtype_spec, chainerx.dtype):
        dtype_spec = dtype_spec.name
    a = xp.ascontiguousarray(obj, dtype=dtype_spec)
    if xp is chainerx:
        assert a.is_contiguous
    return a


@pytest.mark.parametrize(
    'device', [None, 'native:1', chainerx.get_device('native:1'), 'native:0'])
@pytest.mark.parametrize('padding', [False, True])
def test_ascontiguousarray_with_device(device, shape, padding, dtype):
    obj = array_utils.create_dummy_ndarray(
        chainerx, shape, dtype, padding=padding)
    a = chainerx.ascontiguousarray(obj, device=device)
    b = chainerx.ascontiguousarray(obj)
    array_utils.check_device(a, device)
    assert a.is_contiguous
    chainerx.testing.assert_array_equal_ex(a, b)


def test_asanyarray_from_python_tuple_or_list():
    obj = _array_params_list
    a = chainerx.asanyarray(obj, dtype='float32')
    e = chainerx.array(obj, dtype='float32', copy=False)
    chainerx.testing.assert_array_equal_ex(e, a)
    assert e.device is a.device


def test_asanyarray_from_numpy_array():
    obj = array_utils.create_dummy_ndarray(numpy, (2, 3), 'int32')
    a = chainerx.asanyarray(obj, dtype='float32')
    e = chainerx.array(obj, dtype='float32', copy=False)
    chainerx.testing.assert_array_equal_ex(e, a)
    assert e.device is a.device


def test_asanyarray_from_numpy_subclass_array():
    class Subclass(numpy.ndarray):
        pass
    obj = array_utils.create_dummy_ndarray(
        numpy, (2, 3), 'int32').view(Subclass)
    a = chainerx.asanyarray(obj, dtype='float32')
    e = chainerx.array(obj, dtype='float32', copy=False)
    chainerx.testing.assert_array_equal_ex(e, a)
    assert e.device is a.device


@pytest.mark.parametrize('dtype', ['int32', 'float32'])
def test_asanyarray_from_chainerx_array(dtype):
    obj = array_utils.create_dummy_ndarray(chainerx, (2, 3), 'int32')
    a = chainerx.asanyarray(obj, dtype=dtype)
    if a.dtype == obj.dtype:
        assert a is obj
    else:
        assert a is not obj
    e = chainerx.array(obj, dtype=dtype, copy=False)
    chainerx.testing.assert_array_equal_ex(e, a)
    assert e.device is a.device


@pytest.mark.parametrize(
    'device', [None, 'native:1', chainerx.get_device('native:1')])
def test_asanyarray_with_device(device):
    a = chainerx.asanyarray([0, 1], 'float32', device)
    b = chainerx.asanyarray([0, 1], 'float32')
    chainerx.testing.assert_array_equal_ex(a, b)
    array_utils.check_device(a, device)


@chainerx.testing.numpy_chainerx_array_equal()
@pytest.mark.parametrize_device(['native:0', 'cuda:0'])
@chainerx.testing.parametrize_dtype_specifier(
    'dtype_spec', additional_args=(None, Unspecified))
def test_empty(xp, shape_as_sequence_or_int, dtype_spec, device):
    if xp is numpy and isinstance(dtype_spec, chainerx.dtype):
        dtype_spec = dtype_spec.name
    if dtype_spec is Unspecified:
        a = xp.empty(shape_as_sequence_or_int)
    else:
        a = xp.empty(shape_as_sequence_or_int, dtype_spec)
    a.fill(0)
    if dtype_spec in (None, Unspecified):
        a = dtype_utils.cast_if_numpy_array(xp, a, 'float32')
    return a


@pytest.mark.parametrize(
    'device', [None, 'native:1', chainerx.get_device('native:1')])
def test_empty_with_device(device):
    a = chainerx.empty((2,), 'float32', device)
    b = chainerx.empty((2,), 'float32')
    array_utils.check_device(a, device)
    assert a.dtype == b.dtype
    assert a.shape == b.shape


@chainerx.testing.numpy_chainerx_array_equal()
@pytest.mark.parametrize_device(['native:0', 'cuda:0'])
def test_empty_like(xp, shape, dtype, device):
    t = xp.empty(shape, dtype)
    a = xp.empty_like(t)
    a.fill(0)
    return a


@pytest.mark.parametrize(
    'device', [None, 'native:1', chainerx.get_device('native:1')])
def test_empty_like_with_device(device):
    t = chainerx.empty((2,), 'float32')
    a = chainerx.empty_like(t, device)
    b = chainerx.empty_like(t)
    array_utils.check_device(a, device)
    assert a.dtype == b.dtype
    assert a.shape == b.shape


@chainerx.testing.numpy_chainerx_array_equal()
@pytest.mark.parametrize_device(['native:0', 'cuda:0'])
@chainerx.testing.parametrize_dtype_specifier(
    'dtype_spec', additional_args=(None, Unspecified))
def test_zeros(xp, shape_as_sequence_or_int, dtype_spec, device):
    if xp is numpy and isinstance(dtype_spec, chainerx.dtype):
        dtype_spec = dtype_spec.name
    if dtype_spec is Unspecified:
        out = xp.zeros(shape_as_sequence_or_int)
    else:
        out = xp.zeros(shape_as_sequence_or_int, dtype_spec)
    if dtype_spec in (None, Unspecified):
        out = dtype_utils.cast_if_numpy_array(xp, out, 'float32')
    return out


@pytest.mark.parametrize(
    'device', [None, 'native:1', chainerx.get_device('native:1')])
def test_zeros_with_device(device):
    a = chainerx.zeros((2,), 'float32', device=device)
    b = chainerx.zeros((2,), 'float32')
    chainerx.testing.assert_array_equal_ex(a, b)
    array_utils.check_device(a, device)


@chainerx.testing.numpy_chainerx_array_equal()
@pytest.mark.parametrize_device(['native:0', 'cuda:0'])
def test_zeros_like(xp, shape, dtype, device):
    t = xp.empty(shape, dtype)
    return xp.zeros_like(t)


@pytest.mark.parametrize(
    'device', [None, 'native:1', chainerx.get_device('native:1')])
def test_zeros_like_with_device(device):
    t = chainerx.empty((2,), 'float32')
    a = chainerx.zeros_like(t, device)
    b = chainerx.zeros_like(t)
    array_utils.check_device(a, device)
    chainerx.testing.assert_array_equal_ex(a, b)


@chainerx.testing.numpy_chainerx_array_equal()
@pytest.mark.parametrize_device(['native:0', 'cuda:0'])
@chainerx.testing.parametrize_dtype_specifier(
    'dtype_spec', additional_args=(None, Unspecified))
def test_ones(xp, shape_as_sequence_or_int, dtype_spec, device):
    if xp is numpy and isinstance(dtype_spec, chainerx.dtype):
        dtype_spec = dtype_spec.name
    if dtype_spec is Unspecified:
        out = xp.ones(shape_as_sequence_or_int)
    else:
        out = xp.ones(shape_as_sequence_or_int, dtype_spec)
    if dtype_spec in (None, Unspecified):
        out = dtype_utils.cast_if_numpy_array(xp, out, 'float32')
    return out


@pytest.mark.parametrize(
    'device', [None, 'native:1', chainerx.get_device('native:1')])
def test_ones_with_device(device):
    a = chainerx.ones((2,), 'float32', device)
    b = chainerx.ones((2,), 'float32')
    array_utils.check_device(a, device)
    chainerx.testing.assert_array_equal_ex(a, b)


@chainerx.testing.numpy_chainerx_array_equal()
@pytest.mark.parametrize_device(['native:0', 'cuda:0'])
def test_ones_like(xp, shape, dtype, device):
    t = xp.empty(shape, dtype)
    return xp.ones_like(t)


@pytest.mark.parametrize(
    'device', [None, 'native:1', chainerx.get_device('native:1')])
def test_ones_like_with_device(shape, device):
    t = chainerx.empty((2,), 'float32')
    a = chainerx.ones_like(t, device)
    b = chainerx.ones_like(t)
    array_utils.check_device(a, device)
    chainerx.testing.assert_array_equal_ex(a, b)


@chainerx.testing.numpy_chainerx_array_equal()
@pytest.mark.parametrize(
    'value', [True, False, -2, 0, 1, 2, 2.3, float('inf'), float('nan')])
@pytest.mark.parametrize_device(['native:0', 'cuda:0'])
def test_full(xp, shape_as_sequence_or_int, value, device):
    out = xp.full(shape_as_sequence_or_int, value)
    return dtype_utils.cast_if_numpy_array(xp, out, _get_default_dtype(value))


@chainerx.testing.numpy_chainerx_array_equal()
@pytest.mark.parametrize(
    'value', [True, False, -2, 0, 1, 2, 2.3, float('inf'), float('nan')])
@pytest.mark.parametrize_device(['native:0', 'cuda:0'])
@chainerx.testing.parametrize_dtype_specifier('dtype_spec')
def test_full_with_dtype(xp, shape, dtype_spec, value, device):
    if xp is numpy and isinstance(dtype_spec, chainerx.dtype):
        dtype_spec = dtype_spec.name
    return xp.full(shape, value, dtype_spec)


@pytest.mark.parametrize(
    'device', [None, 'native:1', chainerx.get_device('native:1')])
def test_full_with_device(device):
    a = chainerx.full((2,), 1, 'float32', device)
    b = chainerx.full((2,), 1, 'float32')
    array_utils.check_device(a, device)
    chainerx.testing.assert_array_equal_ex(a, b)


@chainerx.testing.numpy_chainerx_array_equal()
@pytest.mark.parametrize(
    'value', [True, False, -2, 0, 1, 2, 2.3, float('inf'), float('nan')])
@pytest.mark.parametrize_device(['native:0', 'cuda:0'])
def test_full_like(xp, shape, dtype, value, device):
    t = xp.empty(shape, dtype)
    return xp.full_like(t, value)


@pytest.mark.parametrize(
    'device', [None, 'native:1', chainerx.get_device('native:1')])
def test_full_like_with_device(device):
    t = chainerx.empty((2,), 'float32')
    a = chainerx.full_like(t, 1, device)
    b = chainerx.full_like(t, 1)
    array_utils.check_device(a, device)
    chainerx.testing.assert_array_equal_ex(a, b)


def _is_bool_spec(dtype_spec):
    # Used in arange tests
    if dtype_spec is None:
        return False
    return chainerx.dtype(dtype_spec) == chainerx.bool_


@chainerx.testing.numpy_chainerx_array_equal()
@pytest.mark.parametrize('stop', [-2, 0, 0.1, 3, 3.2, False, True])
@pytest.mark.parametrize_device(['native:0'])
@chainerx.testing.parametrize_dtype_specifier(
    'dtype_spec', additional_args=(None,))
def test_arange_stop(xp, stop, dtype_spec, device):
    # TODO(hvy): xp.arange(True) should return an ndarray of type int64
    if xp is numpy and isinstance(dtype_spec, chainerx.dtype):
        dtype_spec = dtype_spec.name
    # Checked in test_invalid_arange_too_long_bool
    if _is_bool_spec(dtype_spec) and stop > 2:
        return chainerx.testing.ignore()
    if isinstance(stop, bool) and dtype_spec is None:
        # TODO(niboshi): This pattern needs dtype promotion.
        return chainerx.testing.ignore()
    out = xp.arange(stop, dtype=dtype_spec)
    if dtype_spec in (None, Unspecified):
        expected_dtype = _get_default_dtype(stop)
        out = dtype_utils.cast_if_numpy_array(xp, out, expected_dtype)
    return out


@chainerx.testing.numpy_chainerx_allclose(
    atol=1e-7, float16_rtol=5e-3, float16_atol=5e-3)
@pytest.mark.parametrize('start,stop', [
    (0, 0),
    (0, 3),
    (-3, 2),
    (2, 0),
    (-2.2, 3.4),
    (True, True),
    (False, False),
    (True, False),
    (False, True),
])
@pytest.mark.parametrize_device(['native:0', 'cuda:0'])
@chainerx.testing.parametrize_dtype_specifier(
    'dtype_spec', additional_args=(None,))
def test_arange_start_stop(xp, start, stop, dtype_spec, device):
    if xp is numpy and isinstance(dtype_spec, chainerx.dtype):
        dtype_spec = dtype_spec.name
    # Checked in test_invalid_arange_too_long_bool
    if _is_bool_spec(dtype_spec) and abs(stop - start) > 2:
        return chainerx.testing.ignore()
    if ((isinstance(start, bool)
            or isinstance(stop, bool))
            and dtype_spec is None):
        # TODO(niboshi): This pattern needs dtype promotion.
        return chainerx.testing.ignore()
    out = xp.arange(start, stop, dtype=dtype_spec)
    if dtype_spec in (None, Unspecified):
        expected_dtype = _get_default_dtype(stop)
        out = dtype_utils.cast_if_numpy_array(xp, out, expected_dtype)
    return out


@chainerx.testing.numpy_chainerx_allclose(float16_rtol=1e-3)
@pytest.mark.parametrize('start,stop,step', [
    (0, 3, 1),
    (0, 0, 2),
    (0, 1, 2),
    (3, -1, -2),
    (-1, 3, -2),
    (3., 2., 1.2),
    (2., -1., 1.),
    (1, 4, -1.2),
    # (4, 1, -1.2),  # TODO(niboshi): Fix it (or maybe NumPy bug?)
    (False, True, True),
])
@pytest.mark.parametrize_device(['native:0', 'cuda:0'])
@chainerx.testing.parametrize_dtype_specifier(
    'dtype_spec', additional_args=(None,))
def test_arange_start_stop_step(xp, start, stop, step, dtype_spec, device):
    if xp is numpy and isinstance(dtype_spec, chainerx.dtype):
        dtype_spec = dtype_spec.name
    # Checked in test_invalid_arange_too_long_bool
    if _is_bool_spec(dtype_spec) and abs((stop - start) / step) > 2:
        return chainerx.testing.ignore()
    if ((isinstance(start, bool)
            or isinstance(stop, bool)
            or isinstance(step, bool))
            and dtype_spec is None):
        # TODO(niboshi): This pattern needs dtype promotion.
        return chainerx.testing.ignore()
    out = xp.arange(start, stop, step, dtype=dtype_spec)
    if dtype_spec in (None, Unspecified):
        expected_dtype = _get_default_dtype(step)
        out = dtype_utils.cast_if_numpy_array(xp, out, expected_dtype)
    return out


@pytest.mark.parametrize(
    'device', [None, 'native:1', chainerx.get_device('native:1')])
def test_arange_with_device(device):
    def check(*args, **kwargs):
        a = chainerx.arange(*args, device=device, **kwargs)
        b = chainerx.arange(*args, **kwargs)
        array_utils.check_device(a, device)
        chainerx.testing.assert_array_equal_ex(a, b)

    check(3)
    check(3, dtype='float32')
    check(0, 3)
    check(0, 3, dtype='float32')
    check(0, 3, 2)
    check(0, 3, 2, dtype='float32')


@pytest.mark.parametrize_device(['native:0', 'cuda:0'])
def test_arange_invalid_too_long_bool(device):
    def check(xp, err):
        with pytest.raises(err):
            xp.arange(3, dtype='bool_')
        with pytest.raises(err):
            xp.arange(1, 4, 1, dtype='bool_')
        # Should not raise since the size is <= 2.
        xp.arange(1, 4, 2, dtype='bool_')

    check(chainerx, chainerx.DtypeError)
    check(numpy, ValueError)


@pytest.mark.parametrize_device(['native:0', 'cuda:0'])
def test_arange_invalid_zero_step(device):
    def check(xp, err):
        with pytest.raises(err):
            xp.arange(1, 3, 0)

    check(chainerx, chainerx.ChainerxError)
    check(numpy, ZeroDivisionError)


@chainerx.testing.numpy_chainerx_array_equal()
@pytest.mark.parametrize_device(['native:0', 'cuda:0'])
@chainerx.testing.parametrize_dtype_specifier('dtype_spec')
@pytest.mark.parametrize('n', [0, 1, 2, 257])
def test_identity(xp, n, dtype_spec, device):
    if xp is numpy and isinstance(dtype_spec, chainerx.dtype):
        dtype_spec = dtype_spec.name
    out = xp.identity(n, dtype_spec)
    if dtype_spec in (None, Unspecified):
        out = dtype_utils.cast_if_numpy_array(xp, out, 'float32')
    return out


@pytest.mark.parametrize(
    'device', [None, 'native:1', chainerx.get_device('native:1')])
def test_identity_with_device(device):
    a = chainerx.identity(3, 'float32', device)
    b = chainerx.identity(3, 'float32')
    array_utils.check_device(a, device)
    chainerx.testing.assert_array_equal_ex(a, b)


@chainerx.testing.numpy_chainerx_array_equal(
    accept_error=(ValueError, chainerx.DimensionError))
@pytest.mark.parametrize('device', ['native:0', 'native:0'])
def test_identity_invalid_negative_n(xp, device):
    xp.identity(-1, 'float32')


@chainerx.testing.numpy_chainerx_array_equal(accept_error=(TypeError,))
@pytest.mark.parametrize('device', ['native:1', 'native:0'])
def test_identity_invalid_n_type(xp, device):
    xp.identity(3.0, 'float32')


# TODO(hvy): Add tests with non-ndarray but array-like inputs when supported.
@chainerx.testing.numpy_chainerx_array_equal()
@pytest.mark.parametrize('N,M,k', [
    (0, 0, 0),
    (0, 0, 1),
    (2, 1, -2),
    (2, 1, -1),
    (2, 1, 0),
    (2, 1, 1),
    (2, 1, 2),
    (3, 4, -4),
    (3, 4, -1),
    (3, 4, 1),
    (3, 4, 4),
    (6, 3, 1),
    (6, 3, -1),
    (3, 6, 1),
    (3, 6, -1),
])
@pytest.mark.parametrize_device(['native:0', 'cuda:0'])
@chainerx.testing.parametrize_dtype_specifier('dtype_spec')
def test_eye(xp, N, M, k, dtype_spec, device):
    if xp is numpy and isinstance(dtype_spec, chainerx.dtype):
        dtype_spec = dtype_spec.name
    out = xp.eye(N, M, k, dtype_spec)
    if dtype_spec in (None, Unspecified):
        out = dtype_utils.cast_if_numpy_array(xp, out, 'float32')
    return out


@chainerx.testing.numpy_chainerx_array_equal()
@pytest.mark.parametrize('N,M,k', [
    (3, None, 1),
    (3, 4, None),
    (3, None, None),
])
@pytest.mark.parametrize_device(['native:0', 'cuda:0'])
@chainerx.testing.parametrize_dtype_specifier('dtype_spec')
def test_eye_with_default(xp, N, M, k, dtype_spec, device):
    if xp is numpy and isinstance(dtype_spec, chainerx.dtype):
        dtype_spec = dtype_spec.name

    if M is None and k is None:
        return xp.eye(N, dtype=dtype_spec)
    elif M is None:
        return xp.eye(N, k=k, dtype=dtype_spec)
    elif k is None:
        return xp.eye(N, M=M, dtype=dtype_spec)
    assert False


@pytest.mark.parametrize(
    'device', [None, 'native:1', chainerx.get_device('native:1')])
def test_eye_with_device(device):
    a = chainerx.eye(1, 2, 1, 'float32', device)
    b = chainerx.eye(1, 2, 1, 'float32')
    array_utils.check_device(a, device)
    chainerx.testing.assert_array_equal_ex(a, b)


@chainerx.testing.numpy_chainerx_array_equal(
    accept_error=(ValueError, chainerx.DimensionError))
@pytest.mark.parametrize('N,M', [
    (-1, 2),
    (1, -1),
    (-2, -1),
])
@pytest.mark.parametrize('device', ['native:0', 'native:0'])
def test_eye_invalid_negative_N_M(xp, N, M, device):
    xp.eye(N, M, 1, 'float32')


@chainerx.testing.numpy_chainerx_array_equal(accept_error=(TypeError,))
@pytest.mark.parametrize('N,M,k', [
    (1.0, 2, 1),
    (2, 1.0, 1),
    (2, 3, 1.0),
    (2.0, 1.0, 1),
])
@pytest.mark.parametrize('device', ['native:1', 'native:0'])
def test_eye_invalid_NMk_type(xp, N, M, k, device):
    xp.eye(N, M, k, 'float32')


@chainerx.testing.numpy_chainerx_array_equal()
@pytest.mark.parametrize('k', [0, -2, -1, 1, 2, -5, 4])
@pytest.mark.parametrize('shape', [(4,), (2, 3), (6, 5)])
@pytest.mark.parametrize('transpose', [False, True])
@pytest.mark.parametrize_device(['native:0', 'cuda:0'])
def test_diag(xp, k, shape, transpose, device):
    v = xp.arange(array_utils.total_size(shape), dtype='int32').reshape(shape)
    if transpose:  # Test non-contiguous inputs for multi-dimensional shapes.
        v = v.T
    return xp.diag(v, k)


@chainerx.testing.numpy_chainerx_array_equal(
    accept_error=(ValueError, chainerx.DimensionError))
@pytest.mark.parametrize('k', [0, -2, -1, 1, 2, -5, 4])
@pytest.mark.parametrize('shape', [(), (2, 1, 2), (2, 0, 1)])
@pytest.mark.parametrize('device', ['native:1', 'native:0'])
def test_diag_invalid_ndim(xp, k, shape, device):
    v = xp.arange(array_utils.total_size(shape), dtype='int32').reshape(shape)
    return xp.diag(v, k)


# TODO(hvy): Add tests with non-ndarray but array-like inputs when supported.
@chainerx.testing.numpy_chainerx_array_equal()
@pytest.mark.parametrize('k', [0, -2, -1, 1, 2, -5, 4])
@pytest.mark.parametrize('shape', [(), (4,), (2, 3), (6, 5), (2, 0)])
@pytest.mark.parametrize_device(['native:0', 'cuda:0'])
def test_diagflat(xp, k, shape, device):
    v = xp.arange(array_utils.total_size(shape), dtype='int32').reshape(shape)
    return xp.diagflat(v, k)


@chainerx.testing.numpy_chainerx_array_equal(
    accept_error=(ValueError, chainerx.DimensionError))
@pytest.mark.parametrize('k', [0, -2, -1, 1, 2, -5, 4])
@pytest.mark.parametrize('shape', [(2, 1, 2), (2, 0, 1)])
@pytest.mark.parametrize('device', ['native:1', 'native:0'])
def test_diagflat_invalid_ndim(xp, k, shape, device):
    v = xp.arange(array_utils.total_size(shape), dtype='int32').reshape(shape)
    return xp.diagflat(v, k)


@chainerx.testing.numpy_chainerx_allclose(float16_rtol=1e-3)
@pytest.mark.parametrize_device(['native:0', 'cuda:0'])
@pytest.mark.parametrize('start,stop', [
    (0, 0),
    (0, 1),
    (1, 0),
    (-1, 0),
    (0, -1),
    (1, -1),
    (-13.3, 352.5),
    (13.3, -352.5),
])
@pytest.mark.parametrize('num', [0, 1, 2, 257])
@pytest.mark.parametrize('endpoint', [True, False])
@pytest.mark.parametrize('range_type', [float, int])
def test_linspace(xp, start, stop, num, endpoint, range_type, dtype, device):
    start = range_type(start)
    stop = range_type(stop)
    return xp.linspace(start, stop, num, endpoint=endpoint, dtype=dtype)


# Check only for closeness to numpy not the dtype
# as the default float of numpy and chainerx may differ.
@chainerx.testing.numpy_chainerx_allclose(dtype_check=False, float16_rtol=1e-7)
@pytest.mark.parametrize_device(['native:0', 'cuda:0'])
@pytest.mark.parametrize('start,stop', [
    (0, 0),
    (0, 1),
    (1, 0),
    (-1, 0),
    (0, -1),
    (1, -1),
    (-13.3, 352.5),
    (13.3, -352.5),
])
@pytest.mark.parametrize('num', [0, 1, 2, 257])
@pytest.mark.parametrize('endpoint', [True, False])
@pytest.mark.parametrize('range_type', [float, int])
def test_linspace_default_dtype(xp, start, stop, num, endpoint,
                                range_type, device):
    start = range_type(start)
    stop = range_type(stop)
    return xp.linspace(start, stop, num, endpoint=endpoint)


@chainerx.testing.numpy_chainerx_allclose()
@pytest.mark.parametrize_device(['native:0', 'cuda:0'])
@chainerx.testing.parametrize_dtype_specifier('dtype_spec')
def test_linspace_dtype_spec(xp, dtype_spec, device):
    if xp is numpy and isinstance(dtype_spec, chainerx.dtype):
        dtype_spec = dtype_spec.name
    return xp.linspace(3, 5, 10, dtype=dtype_spec)


@pytest.mark.parametrize(
    'device', [None, 'native:1', chainerx.get_device('native:1')])
def test_linspace_with_device(device):
    a = chainerx.linspace(3, 5, 10, dtype='float32', device=device)
    b = chainerx.linspace(3, 5, 10, dtype='float32')
    array_utils.check_device(a, device)
    chainerx.testing.assert_array_equal_ex(a, b)


@chainerx.testing.numpy_chainerx_array_equal(
    accept_error=(ValueError, chainerx.ChainerxError))
@pytest.mark.parametrize('device', ['native:0', 'native:0'])
def test_linspace_invalid_num(xp, device):
    xp.linspace(2, 4, -1)


@pytest.mark.parametrize_device(['native:0'])
def test_frombuffer_from_numpy_array(device):
    obj = array_utils.create_dummy_ndarray(
        numpy, (2, 3), 'int32', padding=False)

    a_chx = chainerx.frombuffer(obj, obj.dtype)
    a_np = numpy.frombuffer(obj, obj.dtype)

    chainerx.testing.assert_array_equal_ex(a_np, a_chx)
    assert a_chx.device is chainerx.get_device(device)

    # test buffer is shared
    obj += obj
    chainerx.testing.assert_array_equal_ex(obj.ravel(), a_chx)

    # test possibly freed memory
    obj_copy = obj.copy()
    del obj
    chainerx.testing.assert_array_equal_ex(obj_copy.ravel(), a_chx)


@pytest.mark.parametrize_device(['cuda:0'])
def test_frombuffer_from_numpy_array_with_cuda(device):
    obj = array_utils.create_dummy_ndarray(numpy, (2, 3), 'int32')
    with pytest.raises(chainerx.ChainerxError):
        chainerx.frombuffer(obj, obj.dtype)


@chainerx.testing.numpy_chainerx_array_equal(
    accept_error=(ValueError, chainerx.ChainerxError))
def test_frombuffer_from_numpy_array_with_noncontiguous(xp):
    obj = array_utils.create_dummy_ndarray(
        numpy, (2, 3), 'int32', padding=True)
    return xp.frombuffer(obj, obj.dtype)


@chainerx.testing.numpy_chainerx_array_equal(
    accept_error=(ValueError, chainerx.ChainerxError))
@pytest.mark.parametrize('count', [-1, 0, 1, 3, 4])
@pytest.mark.parametrize('offset', [-1, 0, 1, 4, 3 * 4, 3 * 4 + 4])
def test_frombuffer_from_numpy_array_with_offset_count(xp, count, offset):
    obj = array_utils.create_dummy_ndarray(numpy, (3,), 'int32')
    return xp.frombuffer(obj, obj.dtype, count=count, offset=offset)


@pytest.mark.parametrize_device(['native:0', 'cuda:0'])
def test_frombuffer_from_device_buffer(device):
    dtype = 'int32'

    device_buffer = chainerx.testing._DeviceBuffer(
        [1, 2, 3, 4, 5, 6], (2, 3), dtype)
    a = chainerx.frombuffer(device_buffer, dtype)
    e = chainerx.array([1, 2, 3, 4, 5, 6], dtype)

    chainerx.testing.assert_array_equal_ex(e, a)
    assert a.device is chainerx.get_device(device)


@pytest.mark.parametrize(
    'device', [None, 'native:1', chainerx.get_device('native:1')])
def test_frombuffer_with_device(device):
    obj = array_utils.create_dummy_ndarray(
        numpy, (2, 3), 'int32', padding=False)
    a = chainerx.frombuffer(obj, obj.dtype, device=device)
    b = chainerx.frombuffer(obj, obj.dtype)
    chainerx.testing.assert_array_equal_ex(a, b)
    array_utils.check_device(a, device)


@chainerx.testing.numpy_chainerx_array_equal()
@pytest.mark.parametrize('count', [-1, 0, 2])
@pytest.mark.parametrize('sep', ['', 'a'])
@pytest.mark.parametrize('device', ['native:0', 'cuda:0'])
@chainerx.testing.parametrize_dtype_specifier('dtype_spec')
def test_fromfile(xp, count, sep, dtype_spec, device):
    # Write array data to temporary file.
    if isinstance(dtype_spec, chainerx.dtype):
        numpy_dtype_spec = dtype_spec.name
    else:
        numpy_dtype_spec = dtype_spec
    data = numpy.arange(2, dtype=numpy_dtype_spec)
    f = tempfile.TemporaryFile()
    data.tofile(f, sep=sep)

    # Read file.
    f.seek(0)
    if xp is numpy and isinstance(dtype_spec, chainerx.dtype):
        dtype_spec = numpy_dtype_spec
    return xp.fromfile(f, dtype=dtype_spec, count=count, sep=sep)


@chainerx.testing.numpy_chainerx_array_equal()
@pytest.mark.parametrize('device', ['native:0', 'cuda:0'])
@chainerx.testing.parametrize_dtype_specifier('dtype_spec')
def test_loadtxt(xp, dtype_spec, device):
    if xp is numpy and isinstance(dtype_spec, chainerx.dtype):
        dtype_spec = dtype_spec.name

    txt = '''// Comment to be ignored.
1 2 3 4
5 6 7 8
'''
    txt = io.StringIO(txt)

    # Converter that is used to add 1 to each element in the 3rd column.
    def converter(element_str):
        return float(element_str) + 1

    return xp.loadtxt(
        txt, dtype=dtype_spec, comments='//', delimiter=' ',
        converters={3: converter}, skiprows=2, usecols=(1, 3), unpack=False,
        ndmin=2, encoding='bytes')


@chainerx.testing.numpy_chainerx_array_equal()
@pytest.mark.parametrize('count', [-1, 0, 5])
@pytest.mark.parametrize('device', ['native:0', 'cuda:0'])
@chainerx.testing.parametrize_dtype_specifier('dtype_spec')
def test_fromiter(xp, count, dtype_spec, device):
    if xp is numpy and isinstance(dtype_spec, chainerx.dtype):
        dtype_spec = dtype_spec.name

    iterable = (x * x for x in range(5))
    return xp.fromiter(iterable, dtype=dtype_spec, count=count)


@chainerx.testing.numpy_chainerx_array_equal()
@pytest.mark.parametrize('count', [-1, 0, 3])
@pytest.mark.parametrize('sep', [' ', 'a'])
@pytest.mark.parametrize('device', ['native:0', 'cuda:0'])
@chainerx.testing.parametrize_dtype_specifier('dtype_spec')
def test_fromstring(xp, count, sep, dtype_spec, device):
    if isinstance(dtype_spec, chainerx.dtype):
        dtype_spec = dtype_spec.name

    elements = ['1', '2', '3']
    string = sep.join(elements)
    return xp.fromstring(string, dtype=dtype_spec, count=count, sep=sep)


@chainerx.testing.numpy_chainerx_array_equal()
@pytest.mark.parametrize('device', ['native:0', 'cuda:0'])
@pytest.mark.parametrize('shape', [(2, 2), [2, 2]])
@chainerx.testing.parametrize_dtype_specifier('dtype_spec')
def test_fromfunction(xp, shape, dtype_spec, device):
    if xp is numpy and isinstance(dtype_spec, chainerx.dtype):
        dtype_spec = dtype_spec.name

    def function(i, j, addend):
        return i * j + addend

    # addend should be passed as a keyword argument to function.
    return xp.fromfunction(function, shape, dtype=dtype_spec, addend=2)


@chainerx.testing.numpy_chainerx_array_equal()
@pytest.mark.parametrize_device(['native:0', 'cuda:0'])
def test_copy(xp, shape, dtype, device, is_module):
    a = array_utils.create_dummy_ndarray(xp, shape, dtype)
    if is_module:
        return xp.copy(a)
    else:
        return a.copy()


@chainerx.testing.numpy_chainerx_array_equal()
@pytest.mark.parametrize('shape,k', [
    ((2,), -1),
    ((2,), 0),
    ((2,), 1),
    ((3, 3), -1),
    ((3, 3), 0),
    ((3, 3), 1),
    ((4, 3), -1),
    ((4, 3), 0),
    ((4, 3), 1),
    ((4, 3), 5),
    ((4, 3), -5),
])
@pytest.mark.parametrize_device(['native:0', 'cuda:0'])
@chainerx.testing.parametrize_dtype_specifier('dtype_spec')
def test_tri(xp, shape, k, dtype_spec, device):
    if xp is numpy and isinstance(dtype_spec, chainerx.dtype):
        dtype_spec = dtype_spec.name
    out = xp.tri(*shape, k=k, dtype=dtype_spec)
    if dtype_spec in (None, Unspecified):
        out = dtype_utils.cast_if_numpy_array(xp, out, 'float32')
    return out


@chainerx.testing.numpy_chainerx_array_equal()
@pytest.mark.parametrize('N,M,k', [
    (3, None, 1),
    (3, 4, None),
    (3, None, None),
])
@pytest.mark.parametrize_device(['native:0', 'cuda:0'])
@chainerx.testing.parametrize_dtype_specifier('dtype_spec')
def test_tri_with_default(xp, N, M, k, dtype_spec, device):
    if xp is numpy and isinstance(dtype_spec, chainerx.dtype):
        dtype_spec = dtype_spec.name

    if M is None and k is None:
        return xp.tri(N, dtype=dtype_spec)
    elif M is None:
        return xp.tri(N, k=k, dtype=dtype_spec)
    elif k is None:
        return xp.tri(N, M=M, dtype=dtype_spec)
    assert False


@pytest.mark.parametrize(
    'device', [None, 'native:1', chainerx.get_device('native:1')])
def test_tri_with_device(device):
    a = chainerx.tri(1, 2, 1, 'float32', device)
    b = chainerx.tri(1, 2, 1, 'float32')
    array_utils.check_device(a, device)
    chainerx.testing.assert_array_equal_ex(a, b)


@op_utils.op_test(['native:0', 'cuda:0'])
@chainer.testing.parameterize(*(
    chainer.testing.product({
        'shape': [(3, 3), (4, 3), (2, 3, 4)],
        'k': [0, 1, -1, 5, -5]
    }) +
    chainer.testing.product({
        'shape': [(3,)],
        'k': [0, 1, -1, 5, -5],
        'skip_backward_test': [True],
        'skip_double_backward_test': [True]
    })
))
class TestTrilTriu(op_utils.NumpyOpTest):

    def setup(self, float_dtype):
        self.dtype = float_dtype
        # backward with float16 sometimes does not pass tests with default rtol
        if self.dtype == 'float16':
<<<<<<< HEAD
            self.check_backward_options.update({'rtol': 5e-3})
            self.check_double_backward_options.update({'rtol': 5e-3})
=======
            self.check_backward_options.update({'rtol': 2e-3, 'atol': 2e-3})
            self.check_double_backward_options.update(
                {'rtol': 2e-3, 'atol': 2e-3})
>>>>>>> 3c9613c2

    def generate_inputs(self):
        a = numpy.random.random(self.shape).astype(self.dtype)
        return a,

    def forward_xp(self, inputs, xp):
        a, = inputs
        tril = xp.tril(a, self.k)
        triu = xp.triu(a, self.k)
        return tril, triu,<|MERGE_RESOLUTION|>--- conflicted
+++ resolved
@@ -1252,14 +1252,9 @@
         self.dtype = float_dtype
         # backward with float16 sometimes does not pass tests with default rtol
         if self.dtype == 'float16':
-<<<<<<< HEAD
-            self.check_backward_options.update({'rtol': 5e-3})
-            self.check_double_backward_options.update({'rtol': 5e-3})
-=======
             self.check_backward_options.update({'rtol': 2e-3, 'atol': 2e-3})
             self.check_double_backward_options.update(
                 {'rtol': 2e-3, 'atol': 2e-3})
->>>>>>> 3c9613c2
 
     def generate_inputs(self):
         a = numpy.random.random(self.shape).astype(self.dtype)
