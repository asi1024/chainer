import functools
import math
import operator

import numpy
import pytest

import xchainer


_shapes = [
    (),
    (0,),
    (1,),
    (2, 3),
    (1, 1, 1),
    (2, 0, 3),
]


@pytest.fixture(params=_shapes)
def shape(request):
    return request.param


def _create_dummy_data(shape, dtype, pattern=1):
    total_size = _total_size(shape)
    if pattern == 1:
        if dtype == xchainer.bool:
            return [i % 2 == 1 for i in range(total_size)]
        else:
            return [i for i in range(total_size)]
    else:
        if dtype == xchainer.bool:
            return [i % 3 == 0 for i in range(total_size)]
        else:
            return [1 + i for i in range(total_size)]


def _create_dummy_ndarray(shape, numpy_dtype):
    return numpy.arange(_total_size(shape)).reshape(shape).astype(numpy_dtype)


def _check_array(array, expected_dtype, expected_shape, expected_total_size, expected_data_list, expected_is_contiguous=True,
<<<<<<< HEAD
                 device_id=None):
    assert isinstance(array.dtype, xchainer.dtype)
=======
                 device=None):
    assert isinstance(array.dtype, xchainer.Dtype)
>>>>>>> ec4e22ed
    assert isinstance(array.shape, tuple)
    assert array.dtype == expected_dtype
    assert array.shape == expected_shape
    assert array.element_bytes == expected_dtype.itemsize
    assert array.total_size == expected_total_size
    assert array.total_bytes == expected_dtype.itemsize * expected_total_size
    assert array._debug_flat_data == expected_data_list
    assert array.is_contiguous == expected_is_contiguous
    assert array.offset == 0
    if device is None:
        device = xchainer.get_default_device()
    elif isinstance(device, str):
        device = xchainer.get_device(device)
    assert array.device is device


def _check_arrays_equal(array_a, array_b):
    assert array_a.dtype == array_b.dtype
    assert array_a.shape == array_b.shape
    assert array_a.element_bytes == array_b.element_bytes
    assert array_a.total_size == array_b.total_size
    assert array_a.total_bytes == array_b.total_bytes
    assert array_a._debug_flat_data == array_b._debug_flat_data


def _check_arrays_equal_copy(array_a, array_b):
    _check_arrays_equal(array_a, array_b)
    assert array_b.is_contiguous
    assert 0 == array_b.offset

    # Check memory addresses only if >0 bytes are allocated
    if array_a.total_size > 0:
        assert array_a._debug_data_memory_address != array_b._debug_data_memory_address


def _check_array_equals_ndarray(array, ndarray):
    assert array.shape == ndarray.shape
    assert array.total_size == ndarray.size
    assert array.ndim == ndarray.ndim
    assert array.element_bytes == ndarray.itemsize
    assert array.total_bytes == ndarray.itemsize * ndarray.size
    assert array._debug_flat_data == ndarray.ravel().tolist()
    assert array.is_contiguous == ndarray.flags['C_CONTIGUOUS']


def _check_ndarray_equal_ndarray(ndarray1, ndarray2, skip_strides=False, skip_flags=False):
    assert ndarray1.dtype == ndarray2.dtype
    assert ndarray1.shape == ndarray2.shape
    assert ndarray1.size == ndarray2.size
    assert ndarray1.ndim == ndarray2.ndim
    assert ndarray1.itemsize == ndarray2.itemsize
    assert numpy.array_equal(ndarray1, ndarray2)

    if not skip_strides:
        assert ndarray1.strides == ndarray2.strides
    if not skip_flags:
        assert ndarray1.flags == ndarray2.flags


def _total_size(shape):
    return functools.reduce(operator.mul, shape, 1)


def _check_init(shape, dtype, device=None, with_device=True):
    data_list = _create_dummy_data(shape, dtype)

    if with_device:
        array = xchainer.Array(shape, dtype, data_list, device)
    else:
        array = xchainer.Array(shape, dtype, data_list)

    _check_array(array, dtype, shape, _total_size(shape), data_list, device=device)


def test_init_without_device(shape, dtype):
    _check_init(shape, dtype, with_device=False)


def test_init_with_device(shape, dtype):
    _check_init(shape, dtype, device='native:1')
    _check_init(shape, dtype, device=xchainer.get_device('native:1'))


def test_init_with_none_device(shape, dtype):
    _check_init(shape, dtype, device=None)


def _check_numpy_init(ndarray, shape, dtype, device=None):
    if device is None:
        array = xchainer.Array(ndarray)
    else:
        array = xchainer.Array(ndarray, device)

    ndarray_is_contigous = ndarray.flags['C_CONTIGUOUS']
    _check_array(
        array, dtype, shape, _total_size(shape), ndarray.ravel().tolist(),
        expected_is_contiguous=ndarray_is_contigous, device=device)
    _check_array_equals_ndarray(array, ndarray)

    # test possibly freed memory
    data_copy = ndarray.copy()
    del ndarray
    assert array._debug_flat_data == data_copy.ravel().tolist()

    # recovered data should be equal
    data_recovered = numpy.array(array)
    _check_ndarray_equal_ndarray(data_copy, data_recovered, skip_strides=True, skip_flags=True)

    # recovered data should be a copy
    data_recovered_to_modify = numpy.array(array)
    data_recovered_to_modify *= _create_dummy_ndarray(shape, data_copy.dtype)
    _check_array_equals_ndarray(array, data_recovered)


def test_numpy_init(shape, dtype):
    ndarray = _create_dummy_ndarray(shape, getattr(numpy, dtype.name))
    _check_numpy_init(ndarray, shape, dtype)


def test_numpy_non_contiguous_init(shape, dtype):
    ndarray = _create_dummy_ndarray(shape, getattr(numpy, dtype.name))
    _check_numpy_init(ndarray.T, shape[::-1], dtype)


def test_numpy_init_device(shape, dtype):
    ndarray = _create_dummy_ndarray(shape, getattr(numpy, dtype.name))
    _check_numpy_init(ndarray, shape, dtype, xchainer.get_device('native:1'))


def test_to_device():
    a = xchainer.ones((2,), xchainer.float32, device="native:0")
    dst_device = xchainer.get_device("native:1")

    b0 = a.to_device(dst_device)  # by device instance
    assert b0.device is dst_device
    _check_arrays_equal(a, b0)

    b1 = a.to_device("native:1")  # by device name
    assert b1.device is dst_device
    _check_arrays_equal(a, b1)

    b2 = a.to_device("native", 1)  # by backend name and index
    assert b2.device is dst_device
    _check_arrays_equal(a, b2)


def test_view(shape, dtype):
    data_list = _create_dummy_data(shape, dtype, pattern=1)

    array = xchainer.Array(shape, dtype, data_list)
    view = array.view()

    _check_array(view, dtype, shape, _total_size(shape), data_list)

    # inplace modification
    if len(data_list) > 0:
        array += array
        assert array._debug_flat_data == view._debug_flat_data


def test_view_must_not_share_properties():
    array = xchainer.Array((1,), xchainer.float32, [3.0])
    view = array.view()
    # Test preconditions
    assert not array.is_grad_required()
    assert not view.is_grad_required()

    array.require_grad()
    assert not view.is_grad_required(), 'A view must not share is_grad_required with the original array.'


@pytest.mark.parametrize('value', [
    0, 1, -1, 0.1, 0.9, -0.1, -0.9, 1.1, -1.1, 1.9, -1.9, True, False, float('inf'), -float('inf'), float('nan'), -0.0
])
@pytest.mark.parametrize('shape', [
    (), (1,), (1, 1, 1)
])
@pytest.mark.parametrize_device(['native:0', 'cuda:0'])
def test_asscalar(device, value, shape, dtype):
    np_dtype = numpy.dtype(dtype.name)
    try:
        np_value = np_dtype.type(value)
    except (ValueError, OverflowError):
        return

    a_np = numpy.asarray([np_value], dtype=np_dtype).reshape(shape)
    a_xc = xchainer.Array(a_np)

    def should_cast_succeed(typ):
        try:
            typ(np_value)
            return True
        except (ValueError, OverflowError):
            return False

    # Cast to float
    if should_cast_succeed(float):
        assert type(float(a_xc)) is float
        if math.isnan(float(a_np)):
            assert math.isnan(float(a_xc))
        else:
            assert float(a_np) == float(a_xc)
    # Cast to int
    if should_cast_succeed(int):
        assert type(int(a_xc)) is int
        assert int(a_np) == int(a_xc)
    # Cast to bool
    if should_cast_succeed(bool):
        assert type(bool(a_xc)) is bool
        assert bool(a_np) == bool(a_xc)

    # xchainer.asscalar
    assert isinstance(xchainer.asscalar(a_xc), type(numpy.asscalar(a_np)))
    if math.isnan(numpy.asscalar(a_np)):
        assert math.isnan(xchainer.asscalar(a_xc))
    else:
        assert xchainer.asscalar(a_xc) == numpy.asscalar(a_np)


@pytest.mark.parametrize('shape', [
    (0,), (1, 0), (2,), (1, 2), (2, 3),
])
@pytest.mark.parametrize_device(['native:0', 'cuda:0'])
def test_invalid_asscalar(device, shape):
    dtype = xchainer.float32

    a = xchainer.ones(shape, dtype)
    with pytest.raises(xchainer.DimensionError):
        xchainer.asscalar(a)

    a = xchainer.ones(shape, dtype)
    with pytest.raises(xchainer.DimensionError):
        float(a)

    a = xchainer.ones(shape, dtype)
    with pytest.raises(xchainer.DimensionError):
        int(a)

    a = xchainer.ones(shape, dtype)
    with pytest.raises(xchainer.DimensionError):
        bool(a)


def test_transpose(shape, dtype):
    data_list = _create_dummy_data(shape, dtype)

    array = xchainer.Array(shape, dtype, data_list)

    def _check_transpose(array_transpose):
        assert shape[::-1] == array_transpose.shape
        assert array.dtype == array_transpose.dtype
        assert array.element_bytes == array_transpose.element_bytes
        assert array.total_size == array_transpose.total_size
        assert array.total_bytes == array_transpose.total_bytes
        _check_arrays_equal(array, array_transpose.transpose())

    _check_transpose(array.transpose())
    _check_transpose(array.T)
    _check_transpose(xchainer.transpose(array))


@pytest.mark.parametrize('a_shape,b_shape', [
    ((), ()),
    ((0,), (0,)),
    ((1,), (1,)),
    ((5,), (5,)),
    ((2, 3), (2, 3)),
    ((1,), ()),
    ((), (1,)),
    ((1, 1), ()),
    ((), (1, 1)),
    ((6,), (2, 3)),
    ((2, 3), (6,)),
    ((2, 0, 3), (5, 0, 7)),
    ((5,), (1, 1, 5, 1, 1)),
    ((1, 1, 5, 1, 1), (5,)),
    ((2, 3), (3, 2)),
    ((2, 3, 4), (3, 4, 2)),
])
def test_reshape(a_shape, b_shape):
    size = functools.reduce(operator.mul, a_shape, 1)
    dtype = numpy.float32
    a_np = numpy.arange(size, dtype=dtype).reshape(a_shape)
    b_np = a_np.reshape(b_shape)
    a_xc = xchainer.Array(a_np)

    def check(b_xc):
        assert b_xc is not a_xc
        assert b_np.shape == b_xc.shape
        assert b_xc.is_contiguous
        assert a_xc._debug_data_memory_address == b_xc._debug_data_memory_address, 'Reshape must be done without copy'
        assert b_xc.strides == b_np.strides, 'Strides after reshape must match NumPy behavior'
        _check_arrays_equal(xchainer.Array(b_np), b_xc)

    # instance methods
    check(a_xc.reshape(b_shape))  # by tuple
    check(a_xc.reshape(list(b_shape)))  # by list
    check(a_xc.reshape(*b_shape))  # by variable length args

    # module functions
    check(xchainer.reshape(a_xc, b_shape))  # by tuple
    check(xchainer.reshape(a_xc, list(b_shape)))  # by list
    with pytest.raises(TypeError):
        xchainer.reshape(a_xc, *b_shape)

# TODO(niboshi): Test with non-contiguous input array that requires copy to reshape
# TODO(niboshi): Test with non-contiguous input array that does not require copy to reshape


def test_reshape_backward():
    x = xchainer.Array(numpy.arange(6, dtype=numpy.float32)).require_grad()
    gy = xchainer.ones((2, 3), x.dtype)
    eps = xchainer.full_like(x, 1e-3)
    xchainer.check_backward(lambda a: (a[0].reshape(gy.shape),), [x], [gy], [eps])


def test_reshape_double_backward():
    x = xchainer.Array(numpy.arange(6, dtype=numpy.float32)).require_grad()
    gy = xchainer.ones((2, 3), x.dtype).require_grad()
    ggx = xchainer.ones_like(x)
    eps_x = xchainer.full_like(x, 1e-3)
    eps_gy = xchainer.full_like(gy, 1e-3)

    def forward(a):
        b = a[0].reshape(gy.shape)
        return b * b,  # to make it nonlinear

    xchainer.check_double_backward(forward, [x], [gy], [ggx], [eps_x, eps_gy], atol=1e-4)


@pytest.mark.parametrize('shape1,shape2', [
    ((), (0,)),
    ((), (2,)),
    ((), (1, 2,)),
    ((0,), (1,)),
    ((0,), (1, 1, 1)),
    ((2, 3), (2, 3, 2)),
    ((2, 3, 4), (2, 3, 5)),
])
def test_invalid_reshape(shape1, shape2):
    def check(a_shape, b_shape):
        size = functools.reduce(operator.mul, a_shape, 1)
        dtype = numpy.float32
        a_np = numpy.arange(size, dtype=dtype).reshape(a_shape)
        a_xc = xchainer.Array(a_np)

        with pytest.raises(xchainer.DimensionError):
            a_xc.reshape(b_shape)

    check(shape1, shape2)
    check(shape2, shape1)


@pytest.mark.parametrize('shape,axis', [
    ((), None),
    ((0,), None),
    ((1,), None),
    ((1, 1), None),
    ((1, 0, 1), None),
    ((3,), None),
    ((3, 1), None),
    ((1, 3), None),
    ((2, 0, 3), None),
    ((2, 4, 3), None),
    ((2, 1, 3), 1),
    ((2, 1, 3), -2),
    ((1, 2, 1, 3, 1, 1, 4), None),
    ((1, 2, 1, 3, 1, 1, 4), (2, 0, 4)),
    ((1, 2, 1, 3, 1, 1, 4), (-2, 0, 4)),
])
def test_squeeze(shape, axis):
    size = functools.reduce(operator.mul, shape, 1)
    dtype = numpy.float32
    a_np = numpy.arange(size, dtype=dtype).reshape(shape)
    a_xc = xchainer.Array(a_np)

    _check_array_equals_ndarray(a_xc.squeeze(axis), a_np.squeeze(axis))
    _check_array_equals_ndarray(xchainer.squeeze(a_xc, axis), numpy.squeeze(a_np, axis))


@pytest.mark.parametrize('shape,axis', [
    ((2, 1, 3), 0),
    ((2, 1, 3), -1),
    ((2, 1, 3), (1, 2)),
    ((2, 1, 3), (1, -1)),
    ((2, 1, 3), (1, 1)),
])
def test_invalid_squeeze(shape, axis):
    src = xchainer.ones(shape, xchainer.float32)

    with pytest.raises(xchainer.DimensionError):
        src.squeeze(axis)

    with pytest.raises(xchainer.DimensionError):
        xchainer.squeeze(src, axis)


@pytest.mark.parametrize('src_shape,dst_shape', [
    ((), ()),
    ((1,), (2,)),
    ((1, 1), (2, 2)),
    ((1, 1), (1, 2)),
])
def test_broadcast_to(src_shape, dst_shape):
    size = functools.reduce(operator.mul, src_shape, 1)
    src_np = numpy.arange(size, dtype=numpy.float32).reshape(src_shape)
    src = xchainer.Array(src_np)

    dst = xchainer.broadcast_to(src, dst_shape)
    dst_np = numpy.broadcast_to(src_np, dst_shape)
    _check_array_equals_ndarray(dst, dst_np)


def test_broadcast_to_auto_prefix():
    src_np = numpy.arange(2, dtype=numpy.float32)
    src = xchainer.Array(src_np)

    dst_np = numpy.broadcast_to(src_np, (3, 2))
    dst = xchainer.broadcast_to(src, (3, 2))

    _check_array_equals_ndarray(dst, dst_np)


@pytest.mark.parametrize(('src_shape,dst_shape'), [
    ((3,), (2,)),
    ((3,), (3, 2)),
    ((1, 3), (3, 2)),
])
def test_invalid_broadcast_to(src_shape, dst_shape):
    src = xchainer.ones(src_shape, xchainer.float32)
    with pytest.raises(xchainer.DimensionError):
        xchainer.broadcast_to(src, dst_shape)


def test_broadcast_to_backward():
    x = xchainer.Array(numpy.arange(9, dtype=numpy.float32).reshape(1, 3, 1, 3)).require_grad()
    gy = xchainer.ones((2, 3, 4, 3), x.dtype)
    eps = xchainer.full_like(x, 1e-2)
    xchainer.check_backward(lambda a: (xchainer.broadcast_to(a[0], (2, 3, 4, 3)), ), [x], [gy], [eps], atol=1e-4)


def test_broadcast_to_double_backward():
    x = xchainer.Array(numpy.arange(9, dtype=numpy.float32).reshape(1, 3, 1, 3)).require_grad()
    gy = xchainer.ones((2, 3, 4, 3), x.dtype).require_grad()
    ggx = xchainer.ones_like(x)
    eps_x = xchainer.full_like(x, 1e-2)
    eps_gy = xchainer.full_like(gy, 1e-2)

    def forward(a):
        b = xchainer.broadcast_to(a[0], (2, 3, 4, 3))
        return b * b,  # to make it nonlinear

    xchainer.check_double_backward(forward, [x], [gy], [ggx], [eps_x, eps_gy], atol=1e-3)


def test_copy(shape, dtype):
    data_list = _create_dummy_data(shape, dtype)
    array = xchainer.Array(shape, dtype, data_list)

    _check_arrays_equal_copy(array, array.copy())
    _check_arrays_equal_copy(array, xchainer.copy(array))


def test_as_constant_copy(shape, dtype):
    data_list = _create_dummy_data(shape, dtype)

    # Stop gradients on all graphs
    a = xchainer.Array(shape, dtype, data_list)
    a.require_grad('graph_1')
    a.require_grad('graph_2')
    assert a.is_grad_required('graph_1')
    assert a.is_grad_required('graph_2')
    b = a.as_constant(copy=True)

    _check_arrays_equal_copy(a, b)
    assert not b.is_grad_required('graph_1')
    assert not b.is_grad_required('graph_2')

    assert a.is_grad_required('graph_1')
    assert a.is_grad_required('graph_2')

    # Stop gradients on some graphs
    a = xchainer.Array(shape, dtype, data_list)
    a.require_grad('graph_1')
    a.require_grad('graph_2')
    a.require_grad('graph_3')
    assert a.is_grad_required('graph_1')
    assert a.is_grad_required('graph_2')
    assert a.is_grad_required('graph_3')
    b = a.as_constant(['graph_1', 'graph_2'], copy=True)

    _check_arrays_equal_copy(a, b)
    assert not b.is_grad_required('graph_1')
    assert not b.is_grad_required('graph_2')
    assert b.is_grad_required('graph_3')

    assert a.is_grad_required('graph_1')
    assert a.is_grad_required('graph_2')
    assert a.is_grad_required('graph_3')


def test_as_constant_view(shape, dtype):
    data_list = _create_dummy_data(shape, dtype)

    # Stop gradients on all graphs
    a = xchainer.Array(shape, dtype, data_list)
    a.require_grad('graph_1')
    a.require_grad('graph_2')
    assert a.is_grad_required('graph_1')
    assert a.is_grad_required('graph_2')
    b = a.as_constant(copy=False)

    _check_array(b, dtype, shape, _total_size(shape), data_list)
    assert not b.is_grad_required('graph_1')
    assert not b.is_grad_required('graph_2')

    assert a.is_grad_required('graph_1')
    assert a.is_grad_required('graph_2')

    # Stop gradients on some graphs
    a = xchainer.Array(shape, dtype, data_list)
    a.require_grad('graph_1')
    a.require_grad('graph_2')
    a.require_grad('graph_3')
    assert a.is_grad_required('graph_1')
    assert a.is_grad_required('graph_2')
    assert a.is_grad_required('graph_3')
    b = a.as_constant(['graph_1', 'graph_2'], copy=False)

    _check_array(b, dtype, shape, _total_size(shape), data_list)
    assert not b.is_grad_required('graph_1')
    assert not b.is_grad_required('graph_2')
    assert b.is_grad_required('graph_3')

    assert a.is_grad_required('graph_1')
    assert a.is_grad_required('graph_2')
    assert a.is_grad_required('graph_3')


@pytest.mark.parametrize('a_object,b_object', [
    ([], []),
    ([0], [0]),
    ([0], [-0]),
    ([0], [1]),
    ([0.2], [0.2]),
    ([0.2], [-0.3]),
    ([True], [True]),
    ([True], [False]),
    ([0, 1, 2], [0, 1, 2]),
    ([1, 1, 2], [0, 1, 2]),
    ([0, 1, 2], [1, 2, 3]),
    ([0., numpy.nan], [0., 1.]),
    ([0., numpy.nan], [0., numpy.nan]),
    ([0., numpy.inf], [0., 1.]),
    ([0., -numpy.inf], [0., 1.]),
    ([numpy.inf, 1.], [numpy.inf, 1.]),
    ([-numpy.inf, 1.], [-numpy.inf, 1.]),
    ([numpy.inf, 1.], [-numpy.inf, 1.]),
    ([numpy.inf, 1.], [-numpy.inf, numpy.nan]),
    ([[0, 1], [2, 3]], [[0, 1], [2, 3]]),
    ([[0, 1], [2, 3]], [[0, 1], [2, -2]]),
    ([[0, 1], [2, 3]], [[1, 2], [3, 4]]),
    # broadcast
    (0, [0]),
    (1, [0]),
    ([], [0]),
    ([0], [[0, 1, 2], [3, 4, 5]]),
    ([[0], [1]], [0, 1, 2]),
])
@pytest.mark.parametrize_device(['native:0', 'cuda:0'])
def test_eq(device, a_object, b_object, dtype):
    try:
        a_np = numpy.array(a_object, dtype=dtype.char)
        b_np = numpy.array(b_object, dtype=dtype.char)
    except (ValueError, OverflowError):
        # Skip if creating an ndarray while casting the data to the parameterized dtype fails.
        # E.g. [numpy.inf] to numpy.int32.
        return

    a_xc = xchainer.Array(a_np)
    b_xc = xchainer.Array(b_np)

    _check_array_equals_ndarray(a_xc == b_xc, a_np == b_np)
    _check_array_equals_ndarray(b_xc == a_xc, b_np == a_np)
    _check_array_equals_ndarray(xchainer.equal(a_xc, b_xc), numpy.equal(a_np, b_np))
    _check_array_equals_ndarray(xchainer.equal(b_xc, a_xc), numpy.equal(b_np, a_np))


@pytest.mark.parametrize('a_shape,b_shape', [
    ((2,), (3,)),
    ((2,), (2, 3)),
    ((1, 2, 3), (1, 2, 3, 4)),
])
def test_invalid_eq(a_shape, b_shape):
    def create_ndarray(shape):
        size = functools.reduce(operator.mul, shape, 1)
        dtype = numpy.float32
        return numpy.arange(size, dtype=dtype).reshape(shape)

    def check(a_xc, b_xc):
        with pytest.raises(xchainer.DimensionError):
            a_xc == b_xc

        with pytest.raises(xchainer.DimensionError):
            xchainer.equal(a_xc, b_xc)

    a_np = create_ndarray(a_shape)
    b_np = create_ndarray(b_shape)

    a_xc = xchainer.Array(a_np)
    b_xc = xchainer.Array(b_np)

    check(a_xc, b_xc)
    check(b_xc, a_xc)


@pytest.mark.parametrize_device(['native:0', 'cuda:0'])
def test_add_iadd(device, shape, dtype):
    lhs_data_list = _create_dummy_data(shape, dtype, pattern=1)
    rhs_data_list = _create_dummy_data(shape, dtype, pattern=2)

    lhs = xchainer.Array(shape, dtype, lhs_data_list)
    rhs = xchainer.Array(shape, dtype, rhs_data_list)

    expected_data_list = [x + y for x, y in zip(lhs_data_list, rhs_data_list)]
    if dtype == xchainer.bool:
        expected_data_list = [x > 0 for x in expected_data_list]  # [0, 2] => [False, True]

    def _check_add(lhs, rhs, out):
        assert out._debug_flat_data == expected_data_list
        assert lhs._debug_flat_data == lhs_data_list
        assert rhs._debug_flat_data == rhs_data_list

    _check_add(lhs, rhs, lhs + rhs)
    _check_add(lhs, rhs, xchainer.add(lhs, rhs))

    lhs_prev = lhs
    lhs += rhs
    assert lhs is lhs_prev, 'inplace operation must not alter lhs reference'
    assert lhs._debug_flat_data == expected_data_list
    assert rhs._debug_flat_data == rhs_data_list


@pytest.mark.parametrize_device(['native:0', 'cuda:0'])
def test_mul_imul(device, shape, dtype):
    lhs_data_list = _create_dummy_data(shape, dtype, pattern=1)
    rhs_data_list = _create_dummy_data(shape, dtype, pattern=2)

    lhs = xchainer.Array(shape, dtype, lhs_data_list)
    rhs = xchainer.Array(shape, dtype, rhs_data_list)

    expected_data_list = [x * y for x, y in zip(lhs_data_list, rhs_data_list)]
    if dtype == xchainer.bool:
        expected_data_list = [x > 0 for x in expected_data_list]  # [0, 1] => [False, True]

    def _check_mul(lhs, rhs, out):
        assert out._debug_flat_data == expected_data_list
        assert lhs._debug_flat_data == lhs_data_list
        assert rhs._debug_flat_data == rhs_data_list

    _check_mul(lhs, rhs, lhs * rhs)
    _check_mul(lhs, rhs, xchainer.multiply(lhs, rhs))

    lhs_prev = lhs
    lhs *= rhs
    assert lhs is lhs_prev, 'inplace operation must not alter lhs reference'
    assert lhs._debug_flat_data == expected_data_list
    assert rhs._debug_flat_data == rhs_data_list


@pytest.mark.parametrize('scalar', [0, -1, 1, 2])
@pytest.mark.parametrize_device(['native:0', 'cuda:0'])
def test_mul_scalar(scalar, device, shape, dtype):
    data_list = _create_dummy_data(shape, dtype)

    # Implicit casting in NumPy's multiply depends on the 'casting' argument,
    # which is not yet supported (xChainer always casts).
    # Therefore, we explicitly cast the scalar to the dtype of the ndarray
    # before the multiplication for NumPy.
    scalar_np = numpy.dtype(dtype.name).type(scalar)
    expected = numpy.array(data_list, dtype=dtype.name).reshape(shape)
    expected *= scalar_np

    x = xchainer.Array(shape, dtype, data_list)
    scalar_xc = xchainer.Scalar(scalar, dtype)
    _check_array_equals_ndarray(x * scalar, expected)
    _check_array_equals_ndarray(x * scalar_xc, expected)
    _check_array_equals_ndarray(scalar * x, expected)
    _check_array_equals_ndarray(scalar_xc * x, expected)
    _check_array_equals_ndarray(xchainer.multiply(x, scalar), expected)
    _check_array_equals_ndarray(xchainer.multiply(x, scalar_xc), expected)
    _check_array_equals_ndarray(xchainer.multiply(scalar, x), expected)
    _check_array_equals_ndarray(xchainer.multiply(scalar_xc, x), expected)


@pytest.mark.parametrize_device(['native:0', 'cuda:0'])
def test_mul_backward(device):
    x1 = xchainer.Array(numpy.arange(6, dtype=numpy.float32).reshape(2, 3)).require_grad()
    x2 = xchainer.Array(numpy.arange(3, dtype=numpy.float32).reshape(3)).require_grad()
    gout = xchainer.ones_like(x1)
    eps_x1 = xchainer.full_like(x1, 1e-2)
    eps_x2 = xchainer.full_like(x2, 1e-2)
    xchainer.check_backward(lambda xs: (xs[0] * xs[1],), [x1, x2], [gout], [eps_x1, eps_x2])
    xchainer.check_backward(lambda xs: (xchainer.multiply(xs[0], xs[1]),), [x1, x2], [gout], [eps_x1, eps_x2])


@pytest.mark.parametrize_device(['native:0', 'cuda:0'])
def test_mul_scalar_backward(device):
    x1 = xchainer.Array(numpy.arange(6, dtype=numpy.float32).reshape(2, 3)).require_grad()
    gout = xchainer.ones_like(x1)
    eps_x1 = xchainer.full_like(x1, 1e-2)
    xchainer.check_backward(lambda xs: (xs[0] * 3.2,), [x1], [gout], [eps_x1])
    xchainer.check_backward(lambda xs: (1.1 * xs[0],), [x1], [gout], [eps_x1])
    xchainer.check_backward(lambda xs: (xchainer.multiply(xs[0], 3.2),), [x1], [gout], [eps_x1])
    xchainer.check_backward(lambda xs: (xchainer.multiply(-1.8, xs[0]),), [x1], [gout], [eps_x1])


@pytest.mark.parametrize_device(['native:0', 'cuda:0'])
def test_mul_double_backward(device):
    x1 = xchainer.Array(numpy.arange(6, dtype=numpy.float32).reshape(2, 3)).require_grad()
    x2 = xchainer.Array(numpy.arange(3, dtype=numpy.float32).reshape(3)).require_grad()
    gout = xchainer.ones_like(x1).require_grad()
    ggx1 = xchainer.ones_like(x1)
    ggx2 = xchainer.ones_like(x2)
    eps_x1 = xchainer.full_like(x1, 1e-2)
    eps_x2 = xchainer.full_like(x2, 1e-2)
    eps_gout = xchainer.full_like(gout, 1e-2)

    def check(func):
        xchainer.check_double_backward(func, [x1, x2], [gout], [ggx1, ggx2], [eps_x1, eps_x2, eps_gout], atol=1e-4)

    check(lambda xs: (xs[0] * xs[1],))
    check(lambda xs: (xchainer.multiply(xs[0], xs[1]),))


@pytest.mark.parametrize_device(['native:0', 'cuda:0'])
def test_mul_scalar_double_backward(device):
    x1 = xchainer.Array(numpy.arange(6, dtype=numpy.float32).reshape(2, 3)).require_grad()
    gout = xchainer.ones_like(x1).require_grad()
    ggx1 = xchainer.ones_like(x1)
    eps_x1 = xchainer.full_like(x1, 1e-2)
    eps_gout = xchainer.full_like(gout, 1e-2)

    def check(func):
        xchainer.check_double_backward(func, [x1], [gout], [ggx1], [eps_x1, eps_gout], atol=1e-4)

    def forward_operator_scalar_lhs(xs):
        out = 1.2 * xs[0]
        return out * out,  # to make it nonlinear

    def forward_operator_scalar_rhs(xs):
        out = xs[0] * 1.2
        return out * out,  # to make it nonlinear

    def forward_function_scalar_lhs(xs):
        out = xchainer.multiply(-0.3, xs[0])
        return out * out,  # to make it nonlinear

    def forward_function_scalar_rhs(xs):
        out = xchainer.multiply(xs[0], -0.3)
        return out * out,  # to make it nonlinear

    check(forward_operator_scalar_lhs)
    check(forward_operator_scalar_rhs)
    check(forward_function_scalar_lhs)
    check(forward_function_scalar_rhs)


def test_array_init_invalid_length():
    with pytest.raises(xchainer.DimensionError):
        xchainer.Array((), xchainer.int8, [])

    with pytest.raises(xchainer.DimensionError):
        xchainer.Array((), xchainer.int8, [1, 1])

    with pytest.raises(xchainer.DimensionError):
        xchainer.Array((1,), xchainer.int8, [])

    with pytest.raises(xchainer.DimensionError):
        xchainer.Array((1,), xchainer.int8, [1, 1])

    with pytest.raises(xchainer.DimensionError):
        xchainer.Array((0,), xchainer.int8, [1])

    with pytest.raises(xchainer.DimensionError):
        xchainer.Array((3, 2), xchainer.int8, [1, 1, 1, 1, 1])

    with pytest.raises(xchainer.DimensionError):
        xchainer.Array((3, 2), xchainer.int8, [1, 1, 1, 1, 1, 1, 1])


def test_array_repr():
    array = xchainer.Array((0,), xchainer.bool, [])
    assert "array([], shape=(0,), dtype=bool, device='native:0')" == str(array)

    array = xchainer.Array((1,), xchainer.bool, [False])
    assert "array([False], shape=(1,), dtype=bool, device='native:0')" == str(array)

    array = xchainer.Array((2, 3), xchainer.int8, [0, 1, 2, 3, 4, 5])
    assert ("array([[0, 1, 2],\n"
            "       [3, 4, 5]], shape=(2, 3), dtype=int8, device='native:0')") == str(array)

    array = xchainer.Array((2, 3), xchainer.float32, [0, 1, 2, 3.25, 4, 5])
    assert ("array([[0.  , 1.  , 2.  ],\n"
            "       [3.25, 4.  , 5.  ]], shape=(2, 3), dtype=float32, device='native:0')") == str(array)


def test_array_require_grad():
    array = xchainer.Array((3, 1), xchainer.int8, [1, 1, 1])

    assert not array.is_grad_required()
    array.require_grad()
    assert array.is_grad_required()

    with pytest.raises(xchainer.XchainerError):
        array.require_grad()


def test_array_require_grad_with_graph_id():
    array = xchainer.Array((3, 1), xchainer.int8, [1, 1, 1])

    assert not array.is_grad_required('graph_1')
    array.require_grad('graph_1')
    assert array.is_grad_required('graph_1')
    with pytest.raises(xchainer.XchainerError):
        array.require_grad('graph_1')

    # keyword arguments
    assert not array.is_grad_required(graph_id='graph_2')
    array.require_grad(graph_id='graph_2')
    assert array.is_grad_required('graph_2')
    assert array.is_grad_required(graph_id='graph_2')
    with pytest.raises(xchainer.XchainerError):
        array.require_grad(graph_id='graph_2')

    # Raise TypeError if given graph_id is None
    with pytest.raises(TypeError):
        array.require_grad(None)
    with pytest.raises(TypeError):
        array.is_grad_required(None)


def test_array_grad():
    array = xchainer.Array((3, 1), xchainer.int8, [1, 1, 1])
    grad = xchainer.Array((3, 1), xchainer.float32, [0.5, 0.5, 0.5])

    with pytest.raises(xchainer.XchainerError):
        array.get_grad()
    with pytest.raises(xchainer.XchainerError):
        array.set_grad(grad)
    with pytest.raises(xchainer.XchainerError):
        array.cleargrad()

    # Gradient methods
    array.require_grad().set_grad(grad)
    assert array.get_grad() is not None
    assert array.get_grad()._debug_flat_data == grad._debug_flat_data

    array.cleargrad()  # clear
    assert array.get_grad() is None

    array.set_grad(grad)
    assert array.get_grad() is not None
    assert array.get_grad()._debug_flat_data == grad._debug_flat_data

    array.set_grad(None)  # clear
    assert array.get_grad() is None

    # Gradient attributes
    array.grad = grad
    assert array.get_grad() is not None
    assert array.get_grad() is array.grad

    array.grad = None  # clear
    assert array.get_grad() is None


def test_array_grad_with_graph_id():
    array = xchainer.Array((3, 1), xchainer.int8, [1, 1, 1])
    grad = xchainer.Array((3, 1), xchainer.float32, [0.5, 0.5, 0.5])

    with pytest.raises(xchainer.XchainerError):
        array.get_grad('graph_1')
    with pytest.raises(xchainer.XchainerError):
        array.set_grad(grad, 'graph_1')
    with pytest.raises(xchainer.XchainerError):
        array.cleargrad('graph_1')

    array.require_grad('graph_1').set_grad(grad, 'graph_1')
    assert array.get_grad('graph_1') is not None
    assert array.get_grad('graph_1')._debug_flat_data == grad._debug_flat_data

    array.cleargrad('graph_1')  # clear
    assert array.get_grad('graph_1') is None

    # keyword arguments
    with pytest.raises(xchainer.XchainerError):
        array.get_grad(graph_id='graph_2')
    with pytest.raises(xchainer.XchainerError):
        array.set_grad(grad, graph_id='graph_2')
    with pytest.raises(xchainer.XchainerError):
        array.cleargrad(graph_id='graph_2')

    array.require_grad(graph_id='graph_2').set_grad(grad, graph_id='graph_2')
    assert array.get_grad('graph_2') is not None
    assert array.get_grad(graph_id='graph_2') is not None
    assert array.get_grad('graph_2')._debug_flat_data == grad._debug_flat_data
    assert array.get_grad(graph_id='graph_2')._debug_flat_data == grad._debug_flat_data

    array.cleargrad(graph_id='graph_2')  # clear
    assert array.get_grad('graph_2') is None
    assert array.get_grad(graph_id='graph_2') is None

    # Raise TypeError if given graph_id is None
    with pytest.raises(TypeError):
        array.get_grad(None)
    with pytest.raises(TypeError):
        array.set_grad(grad, None)


def test_array_grad_no_deepcopy():
    shape = (3, 1)
    dtype = xchainer.int8
    array = xchainer.Array(shape, dtype, [2, 5, 1])
    grad = xchainer.Array(shape, dtype, [5, 7, 8])

    # Set grad
    array.require_grad().set_grad(grad)

    # Retrieve grad twice and assert they share the same underlying data
    grad1 = array.get_grad()
    grad2 = array.get_grad()

    grad1 *= xchainer.Array(shape, dtype, [2, 2, 2])
    assert grad2._debug_flat_data == [10, 14, 16], 'grad getter must not incur a copy'


def test_array_cleargrad():
    shape = (3, 1)
    dtype = xchainer.int8
    array = xchainer.Array(shape, dtype, [2, 5, 1])
    grad = xchainer.Array(shape, dtype, [5, 7, 8])

    # Set grad, get it and save it
    array.require_grad().set_grad(grad)
    del grad
    saved_grad = array.get_grad()

    # Clear grad
    array.cleargrad()
    assert array.get_grad() is None

    assert saved_grad._debug_flat_data == [5, 7, 8], 'Clearing grad must not affect previously retrieved grad'


def test_array_grad_identity():
    shape = (3, 1)
    array = xchainer.Array(shape, xchainer.int8, [1, 1, 1])
    grad = xchainer.Array(shape, xchainer.float32, [0.5, 0.5, 0.5])
    array.require_grad().set_grad(grad)

    assert array.get_grad() is grad, 'grad must preserve physical identity'
    assert array.get_grad() is grad, 'grad must preserve physical identity in repeated retrieval'

    # array.grad and grad share the same data
    grad += xchainer.Array(shape, xchainer.float32, [2, 2, 2])
    assert array.get_grad()._debug_flat_data == [2.5, 2.5, 2.5], 'A modification to grad must affect array.grad'

    array_grad = array.get_grad()
    array_grad += xchainer.Array(shape, xchainer.float32, [1, 1, 1])
    assert grad._debug_flat_data == [3.5, 3.5, 3.5], 'A modification to array.grad must affect grad'


def test_array_require_grad_multiple_graphs_forward():
    x1 = xchainer.Array((3, 1), xchainer.int8, [1, 1, 1])
    x2 = xchainer.Array((3, 1), xchainer.int8, [1, 1, 1])

    graph_id1 = 'graph_1'
    graph_id2 = 'graph_2'

    x1.require_grad(graph_id1)
    x2.require_grad(graph_id2)

    assert x1.is_grad_required(graph_id1)
    assert x2.is_grad_required(graph_id2)

    assert not x1.is_grad_required(graph_id2)
    assert not x2.is_grad_required(graph_id1)

    y = x1 * x2

    assert y.is_grad_required(graph_id1)
    assert y.is_grad_required(graph_id2)

    # No unspecified graphs are generated
    assert not y.is_grad_required(xchainer.DEFAULT_GRAPH_ID)
    assert not y.is_grad_required('graph_3')


def test_array_backward():
    x1 = xchainer.Array((3, 1), xchainer.int8, [1, 1, 1]).require_grad(graph_id='graph_1')
    x2 = xchainer.Array((3, 1), xchainer.int8, [1, 1, 1]).require_grad(graph_id='graph_1')
    y = x1 * x2

    y.backward(graph_id='graph_1', enable_double_backprop=True)
    gx1 = x1.get_grad(graph_id='graph_1')
    x1.set_grad(None, graph_id='graph_1')

    gx1.backward(graph_id='graph_1')
    assert gx1.get_grad(graph_id='graph_1') is not None


@pytest.mark.parametrize("input_shape,indices,output_shape,output_data", [
    # empty indexing
    ((), (), (), [0]),
    ((3,), (), (3,), [0, 1, 2]),
    ((2, 2, 2), (), (2, 2, 2), [0, 1, 2, 3, 4, 5, 6, 7]),
    # integer indexing - non-tuple indexing
    ((3,), 0, (), [0]),
    ((3,), 1, (), [1]),
    ((3,), 2, (), [2]),
    ((3,), -1, (), [2]),
    ((2, 3), 0, (3,), [0, 1, 2]),
    ((2, 3), 1, (3,), [3, 4, 5]),
    # integer indexining - tuple indexing
    ((3,), (0,), (), [0]),
    ((3,), (1,), (), [1]),
    ((3,), (2,), (), [2]),
    ((3,), (-1,), (), [2]),
    ((2, 3), (0,), (3,), [0, 1, 2]),
    ((2, 3), (1,), (3,), [3, 4, 5]),
    ((2, 3), (0, 0), (), [0]),
    ((2, 3), (1, 1), (), [4]),
    ((2, 3, 4), (0, -2, 3), (), [7]),
    ((2, 3, 4), (1, 0), (4,), [12, 13, 14, 15]),
    # slice indexing - non-tuple indexing
    ((3,), slice(None), (3,), [0, 1, 2]),
    ((3,), slice(2), (2,), [0, 1]),
    ((3,), slice(0, 3), (3,), [0, 1, 2]),
    ((3,), slice(0, 2), (2,), [0, 1]),
    ((3,), slice(1, 3), (2,), [1, 2]),
    ((3,), slice(0, 0), (0,), []),
    ((3,), slice(0, 1), (1,), [0]),
    ((3,), slice(2, 0, -1), (2,), [2, 1]),
    ((3,), slice(-2, -1), (1,), [1]),
    ((3,), slice(2, None, -1), (3,), [2, 1, 0]),
    ((3,), slice(None, 0, 1), (0,), []),
    ((3,), slice(None, -1, -1), (0,), []),
    ((3,), slice(None, -2, -1), (1,), [2]),
    ((6,), slice(0, 6, 2), (3,), [0, 2, 4]),
    ((6,), slice(1, 6, 2), (3,), [1, 3, 5]),
    ((6,), slice(5, None, -2), (3,), [5, 3, 1]),
    # slice indexing - tuple indexing
    ((3,), (slice(None),), (3,), [0, 1, 2]),
    ((3,), (slice(2),), (2,), [0, 1]),
    ((3,), (slice(0, 3),), (3,), [0, 1, 2]),
    ((3,), (slice(0, 2),), (2,), [0, 1]),
    ((3,), (slice(1, 3),), (2,), [1, 2]),
    ((3,), (slice(0, 0),), (0,), []),
    ((3,), (slice(0, 1),), (1,), [0]),
    ((3,), (slice(2, 0, -1),), (2,), [2, 1]),
    ((3,), (slice(-2, -1),), (1,), [1]),
    ((3,), (slice(2, None, -1),), (3,), [2, 1, 0]),
    ((3,), (slice(None, 0, 1),), (0,), []),
    ((3,), (slice(None, -1, -1),), (0,), []),
    ((3,), (slice(None, -2, -1),), (1,), [2]),
    ((6,), (slice(0, 6, 2),), (3,), [0, 2, 4]),
    ((6,), (slice(1, 6, 2),), (3,), [1, 3, 5]),
    ((6,), (slice(5, None, -2),), (3,), [5, 3, 1]),
    ((2, 3), (slice(None), slice(None)), (2, 3), [0, 1, 2, 3, 4, 5]),
    ((2, 3), (slice(1), slice(2)), (1, 2), [0, 1]),
    ((2, 3), (slice(0, 2), slice(0, 3)), (2, 3), [0, 1, 2, 3, 4, 5]),
    ((2, 3), (slice(0, 2), slice(0, -1)), (2, 2), [0, 1, 3, 4]),
    ((2, 3), (slice(0, None, -1), slice(2, 3)), (1, 1), [2]),
    ((2, 3), (slice(0, None, None), slice(-2, 0, -1)), (2, 1), [1, 4]),
    ((2, 3), (slice(1, 2), slice(0, 2)), (1, 2), [3, 4]),
    ((2, 3), (slice(-2, None, -1), slice(0, 3)), (1, 3), [0, 1, 2]),
    ((2, 3), (slice(-2, None, -1), slice(-3, None, -1)), (1, 1), [0]),
    ((2, 3), (slice(-2, None, -1), slice(None, None, -2)), (1, 2), [2, 0]),
    ((2, 3), (slice(1, 2), slice(None, None, 1)), (1, 3), [3, 4, 5]),
    ((2, 3), (slice(1, 2), slice(None, None, 2)), (1, 2), [3, 5]),
    ((2, 3, 4), (slice(1), slice(-2, 3), slice(1, None, -1)), (1, 2, 2), [5, 4, 9, 8]),
    # newaxis indexing - non-tuple indexing
    ((), xchainer.newaxis, (1,), [0]),
    ((3,), xchainer.newaxis, (1, 3), [0, 1, 2]),
    # newaxis indexing - tuple indexing
    ((), (xchainer.newaxis,), (1,), [0]),
    ((3,), (xchainer.newaxis,), (1, 3), [0, 1, 2]),
    ((2, 3), (xchainer.newaxis, xchainer.newaxis), (1, 1, 2, 3), [0, 1, 2, 3, 4, 5]),
    # mixed indexing - tuple indexing
    ((2, 3), (0, slice(1, 3)), (2,), [1, 2]),
    ((4, 3), (slice(1, 3), 1), (2,), [4, 7]),
    ((2, 3, 4), (1, slice(2,), slice(1, 3)), (2, 2), [13, 14, 17, 18]),
    ((2, 3), (1, xchainer.newaxis, slice(1, 3)), (1, 2), [4, 5]),
    ((2, 3, 4), (slice(0, 1), slice(1, 2), slice(1, 3), xchainer.newaxis), (1, 1, 2, 1), [5, 6]),
    ((2, 3, 4), (slice(0, 1), slice(1, 2), xchainer.newaxis, slice(1, 3)), (1, 1, 1, 2), [5, 6]),
    ((2, 3, 4), (slice(0, 1), xchainer.newaxis, slice(1, 2), slice(1, 3)), (1, 1, 1, 2), [5, 6]),
    ((2, 3, 4), (xchainer.newaxis, slice(0, 1), slice(1, 2), slice(1, 3)), (1, 1, 1, 2), [5, 6]),
    ((2, 3, 4), (1, slice(2,), xchainer.newaxis, slice(1, 3), xchainer.newaxis), (2, 1, 2, 1), [13, 14, 17, 18]),
])
def test_getitem(input_shape, indices, output_shape, output_data):
    total_size = functools.reduce(operator.mul, input_shape, 1)
    input_data = list(range(0, total_size))
    x = xchainer.Array(input_shape, xchainer.int32, input_data)
    y = x[indices]
    e = xchainer.Array(output_shape, xchainer.int32, output_data)
    _check_arrays_equal(y, e)

    n = numpy.array(input_data, numpy.int32).reshape(input_shape)
    _check_array_equals_ndarray(y, n[indices])


@pytest.mark.parametrize("input_shape,axis,keepdims,output_shape,output_data", [
    ((), None, False, (), [0]),
    ((), None, True, (), [0]),
    ((), (), False, (), [0]),
    ((), (), True, (), [0]),
    ((2,), None, False, (), [1]),
    ((2,), None, True, (1,), [1]),
    ((2,), (), False, (2,), [0, 1]),
    ((2,), (), True, (2,), [0, 1]),
    ((2,), 0, False, (), [1]),
    ((2,), 0, True, (1,), [1]),
    ((2,), (0,), False, (), [1]),
    ((2,), (0,), True, (1,), [1]),
    ((2,), (-1,), False, (), [1]),
    ((2,), (-1,), True, (1,), [1]),
    ((2, 3), None, False, (), [15]),
    ((2, 3), None, True, (1, 1), [15]),
    ((2, 3), (), False, (2, 3), [0, 1, 2, 3, 4, 5]),
    ((2, 3), (), True, (2, 3), [0, 1, 2, 3, 4, 5]),
    ((2, 3), 0, False, (3,), [3, 5, 7]),
    ((2, 3), 0, True, (1, 3), [3, 5, 7]),
    ((2, 3), (0,), False, (3,), [3, 5, 7]),
    ((2, 3), (0,), True, (1, 3), [3, 5, 7]),
    ((2, 3), (1,), False, (2,), [3, 12]),
    ((2, 3), (1,), True, (2, 1), [3, 12]),
    ((2, 3), (-1,), False, (2,), [3, 12]),
    ((2, 3), (-1,), True, (2, 1), [3, 12]),
    ((2, 3), (-2,), False, (3,), [3, 5, 7]),
    ((2, 3), (-2,), True, (1, 3), [3, 5, 7]),
    ((2, 3), (0, 1), False, (), [15]),
    ((2, 3), (0, 1), True, (1, 1), [15]),
    ((2, 3), (-2, -1), False, (), [15]),
    ((2, 3), (-2, -1), True, (1, 1), [15]),

    # Sum over axes that are in the middle or apart
    ((2, 3, 4), (1,), False, (2, 4), [12, 15, 18, 21, 48, 51, 54, 57]),
    ((2, 3, 4), (1,), True, (2, 1, 4), [12, 15, 18, 21, 48, 51, 54, 57]),
    ((2, 3, 4), (0, 2), False, (3,), [60, 92, 124]),
    ((2, 3, 4), (0, 2), True, (1, 3, 1), [60, 92, 124]),

    # Sum over axes that are apart and/or unsorted
    ((2, 3), (1, 0), False, (), [15]),
    ((2, 3), (1, 0), True, (1, 1), [15]),
    ((2, 3, 4), (2, 0), False, (3,), [60, 92, 124]),
    ((2, 3, 4), (2, 0), True, (1, 3, 1), [60, 92, 124]),
    ((2, 3, 4), (2, 0, 1), False, (), [276]),
    ((2, 3, 4), (2, 0, 1), True, (1, 1, 1), [276]),
    ((2, 3, 4), (-2, 2, 0), False, (), [276]),
    ((2, 3, 4), (-2, 2, 0), True, (1, 1, 1), [276]),
])
@pytest.mark.parametrize_device(['native:0', 'cuda:0'])
def test_sum(device, input_shape, axis, keepdims, output_shape, output_data):
    total_size = functools.reduce(operator.mul, input_shape, 1)
    input_data = list(range(0, total_size))
    x = xchainer.Array(input_shape, xchainer.int32, input_data)
    e = xchainer.Array(output_shape, xchainer.int32, output_data)
    n = numpy.array(input_data, numpy.int32).reshape(input_shape).sum(axis=axis, keepdims=keepdims).astype(numpy.int32)

    y = x.sum(axis=axis, keepdims=keepdims)
    _check_arrays_equal(y, e)
    _check_array_equals_ndarray(y, n)

    y = xchainer.sum(x, axis, keepdims)
    _check_arrays_equal(y, e)
    _check_array_equals_ndarray(y, n)


@pytest.mark.parametrize("input_shape,axis,keepdims", [
    ((), 0, False),
    ((), 0, True),
    ((), 1, False),
    ((), 1, True),
    ((), (1,), False),
    ((), (1,), True),
    ((2,), 2, False),
    ((2,), 2, True),
    ((2,), (2,), False),
    ((2,), (2,), True),
    ((2,), (-2,), False),
    ((2,), (-2,), True),
    ((2, 3,), (-3,), False),
    ((2, 3,), (-3,), True),
    ((2, 3,), (-3, -4), False),
    ((2, 3,), (-3, -4), True),
    ((2, 3,), (0, 0), False),
    ((2, 3,), (0, 0), True),
    ((2, 3,), (-1, -1), False),
    ((2, 3,), (-1, -1), True),
    ((2, 3,), (0, 1, 1), False),
    ((2, 3,), (0, 1, 1), True),
    ((2, 3,), (0, -2), False),
    ((2, 3,), (0, -2), True),
])
def test_invalid_sum(input_shape, axis, keepdims):
    total_size = functools.reduce(operator.mul, input_shape, 1)
    input_data = list(range(0, total_size))
    x = xchainer.Array(input_shape, xchainer.int32, input_data)

    with pytest.raises(xchainer.DimensionError):
        x.sum(axis=axis, keepdims=keepdims)


@pytest.mark.parametrize_device(['native:0', 'cuda:0'])
def test_sum_backward(device):
    x = xchainer.Array(numpy.arange(6, dtype=numpy.float32).reshape(2, 3)).require_grad()
    gy = xchainer.ones((2,), x.dtype)
    eps = xchainer.full_like(x, 1e-2)
    xchainer.check_backward(lambda a: (a[0].sum(axis=1),), [x], [gy], [eps])


@pytest.mark.parametrize_device(['native:0', 'cuda:0'])
def test_sum_double_backward(device):
    x = xchainer.Array(numpy.arange(6, dtype=numpy.float32).reshape(2, 3)).require_grad()
    gy = xchainer.ones((2,), x.dtype).require_grad()
    ggx = xchainer.ones_like(x)
    eps_x = xchainer.full_like(x, 1e-2)
    eps_gy = xchainer.full_like(gy, 1e-2)

    def forward(a):
        b = a[0].sum(axis=1)
        return b * b,  # to make it nonlinear

    xchainer.check_double_backward(forward, [x], [gy], [ggx], [eps_x, eps_gy], atol=1e-4)


@pytest.mark.parametrize("shape,value", [
    ((), -1),
    ((), 1),
    ((1,), -1),
    ((1,), 1),
    ((2,), 1),
    ((2, 3), 3),
])
@pytest.mark.parametrize_device(['native:0', 'cuda:0'])
def test_maximum_with_scalar(device, shape, value, signed_dtype):
    total_size = functools.reduce(operator.mul, shape, 1)
    x_np = numpy.arange(total_size, dtype=signed_dtype.name).reshape(shape)
    y_np = numpy.maximum(x_np, x_np.dtype.type(value))

    x = xchainer.Array(x_np)
    _check_array_equals_ndarray(xchainer.maximum(x, value), y_np)
    _check_array_equals_ndarray(xchainer.maximum(value, x), y_np)


@pytest.mark.parametrize_device(['native:0', 'cuda:0'])
def test_maximum_with_scalar_backward(device, float_dtype):
    x = xchainer.Array(numpy.arange(6, dtype=float_dtype.name).reshape(2, 3)).require_grad()
    gy = xchainer.ones(x.shape, x.dtype)
    eps = xchainer.full_like(x, 1e-2)
    xchainer.check_backward(lambda a: (xchainer.maximum(a[0], 2.5),), [x], [gy], [eps])
    xchainer.check_backward(lambda a: (xchainer.maximum(2.5, a[0]),), [x], [gy], [eps])


@pytest.mark.parametrize_device(['native:0', 'cuda:0'])
def test_maximum_with_scalar_double_backward(device, float_dtype):
    x = xchainer.Array(numpy.arange(6, dtype=float_dtype.name).reshape(2, 3)).require_grad()
    gy = xchainer.ones(x.shape, x.dtype).require_grad()
    ggx = xchainer.ones_like(x)
    eps_x = xchainer.full_like(x, 1e-2)
    eps_gy = xchainer.full_like(gy, 1e-2)

    def forward(a):
        b = xchainer.maximum(a[0], 2.5)
        return b * b,  # to make it nonlinear

    xchainer.check_double_backward(forward, [x], [gy], [ggx], [eps_x, eps_gy], atol=1e-4)

    def forward2(a):
        b = xchainer.maximum(2.5, a[0])
        return b * b,  # ditto

    xchainer.check_double_backward(forward2, [x], [gy], [ggx], [eps_x, eps_gy], atol=1e-4)


@pytest.mark.parametrize('a_shape,b_shape', [
    ((), ()),
    ((), (2, 3)),
    ((2, 0), (0, 3)),
    ((0, 0), (0, 0)),
    ((2, 3), (3, 4)),
    # TODO(niboshi): Add test cases for more than 2 ndim
])
# TODO(niboshi): Add 'cuda:0'
@pytest.mark.parametrize_device(['native:0'])
def test_dot(device, a_shape, b_shape, dtype):
    a_np = numpy.arange(numpy.prod(a_shape)).reshape(a_shape)
    b_np = numpy.arange(numpy.prod(b_shape)).reshape(b_shape)
    if dtype == xchainer.bool:
        a_np = numpy.asarray(a_np % 2 == 0)
        b_np = numpy.asarray(b_np % 2 == 0)
    else:
        a_np = a_np.astype(dtype.name)
        b_np = b_np.astype(dtype.name)
    a_xc = xchainer.Array(a_np)
    b_xc = xchainer.Array(b_np)

    # module functions
    _check_array_equals_ndarray(xchainer.dot(a_xc, b_xc), numpy.dot(a_np, b_np))

    # array methods
    _check_array_equals_ndarray(a_xc.dot(b_xc), a_np.dot(b_np))


@pytest.mark.parametrize('a_shape,b_shape', [
    ((3, 2), (1, 3)),
])
# TODO(niboshi): Add 'cuda:0'
@pytest.mark.parametrize_device(['native:0'])
def test_invalid_dot(device, a_shape, b_shape, dtype):
    a_np = numpy.arange(numpy.prod(a_shape)).reshape(a_shape)
    b_np = numpy.arange(numpy.prod(b_shape)).reshape(b_shape)
    if dtype == xchainer.bool:
        a_np = numpy.asarray(a_np % 2 == 0)
        b_np = numpy.asarray(b_np % 2 == 0)
    else:
        a_np = a_np.astype(dtype.name)
        b_np = b_np.astype(dtype.name)
    a_xc = xchainer.Array(a_np)
    b_xc = xchainer.Array(b_np)

    # module functions
    with pytest.raises(xchainer.DimensionError):
        xchainer.dot(a_xc, b_xc)
    with pytest.raises(ValueError):
        numpy.dot(a_np, b_np)

    # array methods
    with pytest.raises(xchainer.DimensionError):
        a_xc.dot(b_xc)
    with pytest.raises(ValueError):
        a_np.dot(b_np)


@pytest.mark.parametrize('value', [-1, 0, 1, 2, float('inf'), float('nan')])
@pytest.mark.parametrize_device(['native:0', 'cuda:0'])
def test_fill(device, shape, dtype, value):
    a_np = numpy.empty(shape, numpy.dtype(dtype.name))
    a_xc = xchainer.empty(shape, dtype)
    a_np.fill(value)
    a_xc.fill(value)
    a_xc.device.synchronize()
    numpy.testing.assert_array_equal(a_xc, a_np)


@pytest.mark.parametrize('value', [-1, 0, 1, 2, float('inf'), float('nan')])
@pytest.mark.parametrize_device(['native:0', 'cuda:0'])
def test_fill_with_scalar(device, shape, dtype, value):
    a_np = numpy.empty(shape, numpy.dtype(dtype.name))
    a_xc = xchainer.empty(shape, dtype)
    a_np.fill(value)
    a_xc.fill(xchainer.Scalar(value, dtype))
    a_xc.device.synchronize()
    numpy.testing.assert_array_equal(a_xc, a_np)<|MERGE_RESOLUTION|>--- conflicted
+++ resolved
@@ -42,13 +42,8 @@
 
 
 def _check_array(array, expected_dtype, expected_shape, expected_total_size, expected_data_list, expected_is_contiguous=True,
-<<<<<<< HEAD
-                 device_id=None):
+                 device=None):
     assert isinstance(array.dtype, xchainer.dtype)
-=======
-                 device=None):
-    assert isinstance(array.dtype, xchainer.Dtype)
->>>>>>> ec4e22ed
     assert isinstance(array.shape, tuple)
     assert array.dtype == expected_dtype
     assert array.shape == expected_shape
