import copy
import unittest
import warnings

import mock
import numpy as np

import chainer
from chainer import backend
from chainer.backends import cuda
from chainer import optimizer
from chainer import optimizers
from chainer import serializer
from chainer import testing
from chainer.testing import attr
import chainerx


class TestHyperparameter(unittest.TestCase):

    def setUp(self):
        self.parent = optimizer.Hyperparameter()
        self.parent.x = 1
        self.parent.y = 2
        self.child = optimizer.Hyperparameter(self.parent)
        self.child.y = 3
        self.child.z = 4

    def test_getattr(self):
        self.assertTrue(hasattr(self.parent, 'x'))
        self.assertEqual(self.parent.x, 1)
        self.assertTrue(hasattr(self.parent, 'y'))
        self.assertEqual(self.parent.y, 2)
        self.assertFalse(hasattr(self.parent, 'z'))

        self.assertTrue(hasattr(self.child, 'x'))
        self.assertEqual(self.child.x, 1)
        self.assertTrue(hasattr(self.child, 'y'))
        self.assertEqual(self.child.y, 3)
        self.assertTrue(hasattr(self.child, 'z'))
        self.assertEqual(self.child.z, 4)

    def test_get_dict(self):
        self.assertEqual(self.parent.get_dict(), {'x': 1, 'y': 2})
        self.assertEqual(self.child.get_dict(), {'x': 1, 'y': 3, 'z': 4})

    def test_repr(self):
        self.assertEqual(repr(self.parent), 'Hyperparameter(x=1, y=2)')
        self.assertEqual(repr(self.child), 'Hyperparameter(x=1, y=3, z=4)')

    def test_deep_copy(self):
        parent_copy, child_copy = copy.deepcopy([self.parent, self.child])
        self.assertEqual(self.child.get_dict(), child_copy.get_dict())
        self.assertEqual(self.parent.get_dict(), parent_copy.get_dict())
        self.assertIs(child_copy.parent, parent_copy)


class DummyDeserializer(serializer.Deserializer):

    def __init__(self, target):
        super(DummyDeserializer, self).__init__()
        self.target = target

    def __getitem__(self, key):
        raise NotImplementedError

    def __call__(self, key, value):
        if value is None:
            value = self.target[key]
        elif isinstance(value, np.ndarray):
            np.copyto(value, self.target[key])
        else:
            value = type(value)(np.asarray(self.target[key]))
        return value


class TestUpdateRule(unittest.TestCase):

    class SimpleUpdateRule(optimizer.UpdateRule):
        def update_core_cpu(self, param):
            pass

        def update_core_gpu(self, param):
            pass

    def setUp(self):
        self.data = np.ones((2, 3), np.float32)
        self.grad = np.ones_like(self.data)
        self.var = chainer.Variable(self.data, grad=self.grad)

        update_rule = self.SimpleUpdateRule()
        update_rule.update_core_cpu = mock.MagicMock(
            wraps=update_rule.update_core_cpu)
        update_rule.update_core_gpu = mock.MagicMock(
            wraps=update_rule.update_core_gpu)
        update_rule.update_core_chainerx = mock.MagicMock(
            wraps=update_rule.update_core_chainerx)
        self.update_rule = update_rule

    def test_update_cpu(self):
        self.update_rule.update(self.var)
        self.assertEqual(self.update_rule.update_core_cpu.call_count, 1)
        self.assertEqual(self.update_rule.update_core_gpu.call_count, 0)
        self.assertEqual(self.update_rule.update_core_chainerx.call_count, 0)

    @attr.gpu
    def test_update_gpu(self):
        self.var.to_gpu()
        self.update_rule.update(self.var)
        self.assertEqual(self.update_rule.update_core_cpu.call_count, 0)
        self.assertEqual(self.update_rule.update_core_gpu.call_count, 1)
        self.assertEqual(self.update_rule.update_core_chainerx.call_count, 0)

    @attr.chainerx
    def test_update_chainerx(self):
        self.var.to_chainerx()
        self.update_rule.update(self.var)
        self.assertEqual(self.update_rule.update_core_cpu.call_count, 1)
        self.assertEqual(self.update_rule.update_core_gpu.call_count, 0)
        self.assertEqual(self.update_rule.update_core_chainerx.call_count, 1)

    @attr.chainerx
    def test_update_chainerx_gpu(self):
        self.var.to_gpu()
        self.var.to_chainerx()
        self.update_rule.update(self.var)
        self.assertEqual(self.update_rule.update_core_cpu.call_count, 0)
        self.assertEqual(self.update_rule.update_core_gpu.call_count, 1)
        self.assertEqual(self.update_rule.update_core_chainerx.call_count, 1)

    def check_add_hook(self, hook):
        self.update_rule.update(self.var)
        self.assertEqual(hook.call_count, 1)

        args = hook.call_args_list[0][0]
        self.assertEqual(len(args), 2)
        self.assertIs(args[0], self.update_rule)
        self.assertIs(args[1], self.var)

    def test_add_hook(self):
        hook = mock.MagicMock()
        self.update_rule.add_hook(hook)
        self.check_add_hook(hook)

    def test_add_hook_with_name(self):
        hook = mock.MagicMock()
        self.update_rule.add_hook(hook, name='hook')
        self.check_add_hook(hook)

    def test_remove_hook(self):
        hook = mock.MagicMock()
        self.update_rule.add_hook(hook, name='hook')
        self.update_rule.remove_hook('hook')
        self.update_rule.update(self.var)
        self.assertEqual(hook.call_count, 0)

    def test_add_hook_with_function_name(self):
        hook_body = mock.MagicMock()

        def foo(update_rule, data, grad):
            hook_body(update_rule, data, grad)

        self.update_rule.add_hook(foo)
        self.update_rule.remove_hook('foo')
        self.update_rule.update(self.var)
        self.assertEqual(hook_body.call_count, 0)

    def test_add_hook_no_name(self):
        class CallableWithoutName(object):
            def __call__(self, update_rule, param):
                pass

        with self.assertRaises(ValueError):
            self.update_rule.add_hook(CallableWithoutName())

    def test_add_hook_duplicated_name(self):
        self.update_rule.add_hook(mock.MagicMock(), name='foo')
        with self.assertRaises(ValueError):
            self.update_rule.add_hook(mock.MagicMock(), name='foo')

    def test_remove_hook_not_exist(self):
        with self.assertRaises(KeyError):
            self.update_rule.remove_hook('foo')

    def test_disabled_update_rule(self):
        self.update_rule.update_core = mock.MagicMock()
        self.update_rule.enabled = False
        self.update_rule.update(self.var)
        self.assertEqual(self.update_rule.update_core.call_count, 0)

        self.update_rule.enabled = True
        self.update_rule.update(self.var)
        self.assertEqual(self.update_rule.update_core.call_count, 1)

    def setup_state(self):
        def init_state(data):
            state = self.update_rule.state
            state['a'] = 0
            state['b'] = np.array([1, 2, 3], dtype=np.float32)
        self.update_rule.init_state = init_state

    @attr.gpu
    def test_state_copy_to_gpu(self):
        self.setup_state()

        def update_core(param):
            self.assertIsInstance(self.update_rule.state['a'], int)
            self.assertIsInstance(self.update_rule.state['b'], cuda.ndarray)

        self.update_rule.update_core = update_core
        self.var.to_gpu()
        self.update_rule.update(self.var)

    @attr.multi_gpu(2)
    def test_state_copy_to_another_gpu(self):
        self.setup_state()

        def update_core(param):
            self.assertIsInstance(self.update_rule.state['b'], cuda.ndarray)
            self.assertEqual(self.update_rule.state['b'].device.id, 1)

        # call update with arrays on GPU 0 (tested by another method)
        self.update_rule.update_core = lambda param: None
        self.update_rule.update(chainer.Variable(
            cuda.to_gpu(self.data, 0), grad=cuda.to_gpu(self.grad, 0)))
        # check if it copies the states correctly when arrays on another GPU
        # are passed
        self.update_rule.update_core = update_core
        self.update_rule.update(chainer.Variable(
            cuda.to_gpu(self.data, 1), grad=cuda.to_gpu(self.grad, 1)))

    def get_target(self):
        target = {}
        target['t'] = 100
        target['a'] = 1
        target['b'] = np.array([2, 3, 4], dtype=np.float32)
        return target

    @attr.gpu
    def test_state_copy_to_cpu(self):
        self.setup_state()

        def update_core(param):
            self.assertIsInstance(self.update_rule.state['a'], int)
            self.assertIsInstance(self.update_rule.state['b'], np.ndarray)

        self.var.to_gpu()
        self.update_rule.update(self.var)
        self.var.to_cpu()
        self.update_rule.update_core = update_core
        self.update_rule.update(self.var)

<<<<<<< HEAD
    @attr.chainerx
    def test_state_copy_to_chainerx(self):
        self.setup_state()

        def update_core(param):
            self.assertIsInstance(self.update_rule.state['a'], int)
            self.assertIsInstance(
                self.update_rule.state['b'], chainerx.ndarray)

        self.var.to_cpu()
        self.update_rule.update(self.var)
        self.var.to_chainerx()
        self.update_rule.update_core = update_core
        self.update_rule.update(self.var)
=======
    def test_deserialize(self):
        self.setup_state()
        target = self.get_target()
        self.update_rule.serialize(DummyDeserializer(target))

        self.assertEqual(self.update_rule.t, target['t'])
        self.assertIsNotNone(self.update_rule.state)
        self.assertEqual(self.update_rule.state['a'], target['a'])
        np.testing.assert_array_equal(self.update_rule.state['b'], target['b'])

    def test_deserialize_by_strict_deserializer(self):
        self.setup_state()
        target = self.get_target()
        del target['a']
        with self.assertRaises(KeyError):
            self.update_rule.serialize(DummyDeserializer(target))

    def test_deserialize_by_nonstrict_deserializer(self):
        self.setup_state()
        target = self.get_target()
        target['a'] = None
        self.update_rule.serialize(DummyDeserializer(target))

        self.assertEqual(self.update_rule.t, target['t'])
        self.assertIsNone(self.update_rule.state)

    def test_deserialize_disabled_update_rule_by_strict_deserializer(self):
        self.setup_state()
        self.update_rule.enabled = False
        target = self.get_target()
        del target['a']
        self.update_rule.serialize(DummyDeserializer(target))

        self.assertEqual(self.update_rule.t, target['t'])
        self.assertIsNone(self.update_rule.state)
>>>>>>> dc6cb4ce


class TestOptimizer(unittest.TestCase):

    def setUp(self):
        self.optimizer = optimizer.Optimizer()

    def test_new_epoch(self):
        self.optimizer.new_epoch()
        self.assertEqual(1, self.optimizer.epoch)

    def test_invalid_new_epoch(self):
        self.optimizer.use_auto_new_epoch = True
        with self.assertRaises(RuntimeError):
            self.optimizer.new_epoch()

    def test_auto_new_epoch(self):
        self.optimizer.use_auto_new_epoch = True
        self.optimizer.new_epoch(auto=True)
        self.assertEqual(1, self.optimizer.epoch)

    def test_invalid_auto_new_epoch(self):
        with self.assertRaises(RuntimeError):
            self.optimizer.new_epoch(auto=True)


class TestOptimizerHook(unittest.TestCase):

    def setUp(self):
        self.optimizer = optimizer.Optimizer()
        self.target = SimpleLink(
            np.arange(6, dtype=np.float32).reshape(2, 3),
            np.arange(3, -3, -1, dtype=np.float32).reshape(2, 3))

    def test_add_hook(self):
        h1 = mock.MagicMock(timing='pre')
        h1.call_for_each_param = False
        self.optimizer.setup(self.target)
        self.optimizer.add_hook(h1, 'h1')
        self.optimizer.call_hooks()
        h1.assert_called_with(self.optimizer)

    def test_add_hook_call_for_each_param(self):
        h1 = mock.MagicMock(timing='pre')
        h1.call_for_each_param = True
        self.optimizer.setup(self.target)
        self.optimizer.add_hook(h1, 'h1')
        self.optimizer.call_hooks()
        h1.assert_called_with(self.target.param.update_rule, self.target.param)

    def test_remove_hook(self):
        h1 = mock.MagicMock(timing='pre')
        self.optimizer.setup(self.target)
        self.optimizer.add_hook(h1, 'h1')
        self.optimizer.remove_hook('h1')
        self.optimizer.call_hooks()
        self.assertFalse(h1.called)

    def test_duplicated_hook(self):
        self.optimizer.setup(self.target)
        self.optimizer.add_hook(lambda s: None, 'h1', timing='pre')
        with self.assertRaises(KeyError):
            self.optimizer.add_hook(lambda s: None, 'h1', timing='pre')

    def test_invalid_hook(self):
        with self.assertRaises(TypeError):
            self.optimizer.add_hook(1)

    def test_add_hook_before_setup(self):
        with self.assertRaises(RuntimeError):
            self.optimizer.add_hook(lambda s: None, 'h1')


class SimpleLink(chainer.Link):

    def __init__(self, w, g):
        super(SimpleLink, self).__init__()
        with self.init_scope():
            self.param = chainer.Parameter(w)
            self.param.grad = g


class TestGradientMethod(unittest.TestCase):

    def setUp(self):
        self.optimizer = chainer.GradientMethod()
        self.target = chainer.ChainList(
            SimpleLink(np.arange(3).astype(np.float32),
                       np.arange(3).astype(np.float32)),
            SimpleLink(np.arange(3).astype(np.float32),
                       np.arange(3).astype(np.float32)))
        self.optimizer.create_update_rule = mock.MagicMock

    def setup_cpu(self):
        self.optimizer.setup(self.target)

    def setup_gpu(self, device=None):
        self.target.to_gpu(device)
        self.optimizer.setup(self.target)

    def setup_chainerx(self, orig_xp):
        if orig_xp is cuda.cupy:
            self.target.to_gpu()
        else:
            assert orig_xp is np
        self.target.to_chainerx()
        self.optimizer.setup(self.target)

    def test_setup(self):
        create_update_rule = mock.MagicMock()
        self.optimizer.create_update_rule = create_update_rule
        self.optimizer.setup(self.target)

        self.assertEqual(create_update_rule.call_count, 2)
        self.assertEqual(create_update_rule.call_args_list[0], [(), {}])
        self.assertEqual(create_update_rule.call_args_list[1], [(), {}])

    def check_update(self):
        self.assertEqual(self.optimizer.t, 0)

        self.optimizer.update()
        self.assertEqual(self.optimizer.t, 1)

        self.target[0].param.update_rule.update.assert_called_once_with(
            self.target[0].param)
        self.target[1].param.update_rule.update.assert_called_once_with(
            self.target[1].param)

    def test_update_cpu(self):
        self.setup_cpu()
        self.check_update()

    @attr.gpu
    def test_update_gpu(self):
        self.setup_gpu()
        self.check_update()

    @attr.chainerx
    def test_update_chainerx_cpu(self):
        self.setup_chainerx(np)
        self.check_update()

    @attr.chainerx
    @attr.gpu
    def test_update_chainerx_gpu(self):
        self.setup_chainerx(cuda.cupy)
        self.check_update()


@testing.parameterize(*testing.product({
    'shape': [(4, 3, 2)],
    'dtype': [np.float16, np.float32, np.float64],
    'loss_scale': [None, 1, 10],
}))
class TestGradientMethodLossScale(unittest.TestCase):

    def setUp(self):
        param0_data = np.random.uniform(-1, 1, self.shape).astype(self.dtype)
        param0_grad = np.copy(param0_data)
        param1_data = np.random.uniform(-1, 1, self.shape).astype(self.dtype)
        param1_grad = np.copy(param1_data)
        self.target = chainer.ChainList(
            SimpleLink(param0_data, param0_grad),
            SimpleLink(param1_data, param1_grad))
        lr = 1.0
        if self.loss_scale is not None:
            lr = self.loss_scale
            for i in range(2):
                self.target[i].param._loss_scale = self.loss_scale
        self.optimizer = chainer.optimizers.SGD(lr)

    def setup_cpu(self):
        self.optimizer.setup(self.target)

    def setup_gpu(self, device=None):
        self.target.to_gpu(device)
        self.optimizer.setup(self.target)

    def setup_chainerx(self, orig_xp):
        if orig_xp is cuda.cupy:
            self.target.to_gpu()
        else:
            assert orig_xp is np
        self.target.to_chainerx()
        self.optimizer.setup(self.target)

    def check_update(self):
        self.optimizer.update()
        xp = backend.get_array_module(self.target[0].param)
        expected_data = xp.zeros(self.shape, dtype=self.dtype)
        rtol, atol = 1e-4, 1e-5
        if self.dtype is np.float16:
            rtol, atol = 1e-1, 1e-2
        for i in range(2):
            testing.assert_allclose(self.target[i].param.data, expected_data,
                                    rtol=rtol, atol=atol)

    def test_update_cpu(self):
        self.setup_cpu()
        self.check_update()

    @attr.gpu
    def test_update_gpu(self):
        self.setup_gpu()
        self.check_update()

    @attr.chainerx
    def test_update_chainerx_cpu(self):
        self.setup_chainerx(np)
        self.check_update()

    @attr.chainerx
    @attr.gpu
    def test_update_chainerx_gpu(self):
        self.setup_gpu()
        self.setup_chainerx(cuda.cupy)
        self.check_update()


class TestCleargradHook(unittest.TestCase):

    def setUp(self):
        self.target = SimpleLink(
            np.arange(6, dtype=np.float32).reshape(2, 3),
            np.arange(3, -3, -1, dtype=np.float32).reshape(2, 3))

    def check_cleargrad(self):
        opt = optimizers.SGD(lr=1)
        opt.setup(self.target)
        opt.add_hook(CleargradHook(self))
        opt.add_hook(DummyHook(self))

        opt.update()

    def test_cleargrad_cpu(self):
        self.check_cleargrad()

    @attr.gpu
    def test_cleargrad_gpu(self):
        self.target.to_gpu()
        self.check_cleargrad()


class DummyOptimizer(chainer.GradientMethod):

    def __init__(self, test):
        super(DummyOptimizer, self).__init__()
        self.test = test

    def create_update_rule(self):
        return mock.MagicMock()


class DummyHook(object):

    name = 'Dummy'
    timing = 'pre'

    def __init__(self, test):
        self.test = test

    def __call__(self, opt):
        for param in opt.target.params():
            # Confirm all grads are not None
            self.test.assertIsNotNone(param.grad)


class CleargradHook(object):

    name = 'Cleargrad'
    timing = 'pre'

    def __init__(self, _):
        pass

    def __call__(self, opt):
        for param in opt.target.params():
            # Clear all grads
            param.cleargrad()


class TestGradientMethodClearGrads(unittest.TestCase):

    def setUp(self):
        self.optimizer = DummyOptimizer(self)
        self.target = SimpleLink(
            np.arange(3).astype(np.float32),
            np.arange(3).astype(np.float32))
        self.optimizer.setup(self.target)
        self.optimizer.add_hook(DummyHook(self))

    def test_update(self):
        self.target.cleargrads()
        self.optimizer.update()


class TestDeprecatedOptimizerHooksEmitsWarning(unittest.TestCase):

    def setUp(self):
        self.context = warnings.catch_warnings(record=True)
        self.warnings = self.context.__enter__()
        warnings.filterwarnings(action='always', category=DeprecationWarning)

    def tearDown(self):
        self.context.__exit__()

    def test_gradient_clipping(self):
        chainer.optimizer.GradientClipping(1.)
        self.assertEqual(len(self.warnings), 1)
        self.assertIs(self.warnings[-1].category, DeprecationWarning)

    def test_gradient_hard_clipping(self):
        chainer.optimizer.GradientHardClipping(1., 2.)
        self.assertEqual(len(self.warnings), 1)
        self.assertIs(self.warnings[-1].category, DeprecationWarning)

    def test_gradient_noise(self):
        chainer.optimizer.GradientNoise(1.)
        self.assertEqual(len(self.warnings), 1)
        self.assertIs(self.warnings[-1].category, DeprecationWarning)

    def test_lasso(self):
        chainer.optimizer.Lasso(1.)
        self.assertEqual(len(self.warnings), 1)
        self.assertIs(self.warnings[-1].category, DeprecationWarning)

    def test_weight_decay(self):
        chainer.optimizer.WeightDecay(1.)
        self.assertEqual(len(self.warnings), 1)
        self.assertIs(self.warnings[-1].category, DeprecationWarning)


testing.run_module(__name__, __file__)<|MERGE_RESOLUTION|>--- conflicted
+++ resolved
@@ -250,7 +250,6 @@
         self.update_rule.update_core = update_core
         self.update_rule.update(self.var)
 
-<<<<<<< HEAD
     @attr.chainerx
     def test_state_copy_to_chainerx(self):
         self.setup_state()
@@ -265,7 +264,7 @@
         self.var.to_chainerx()
         self.update_rule.update_core = update_core
         self.update_rule.update(self.var)
-=======
+
     def test_deserialize(self):
         self.setup_state()
         target = self.get_target()
@@ -301,7 +300,6 @@
 
         self.assertEqual(self.update_rule.t, target['t'])
         self.assertIsNone(self.update_rule.state)
->>>>>>> dc6cb4ce
 
 
 class TestOptimizer(unittest.TestCase):
