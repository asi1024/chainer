import unittest

import numpy
import six

import chainer
from chainer.backends import cuda
from chainer.functions.normalization import batch_renormalization
from chainer import gradient_check
from chainer import testing
from chainer.testing import attr
from chainer.testing import condition


def _batch_renormalization(expander, gamma, beta, x, mean, var, r, d):
    mean = mean[expander]
    std = numpy.sqrt(var)[expander]
    y_expect = (gamma[expander] * ((x - mean) / std * r + d) + beta[expander])
    return y_expect


# naive implementation of differentiable batch renormalization
def _naive_batch_renormalization(
        x, gamma, beta, rmax, dmax, eps, avg_mean, avg_std, axis):
    shape = x.shape
    stat_shape = list(shape)
    for i in axis:
        stat_shape[i] = 1
    stat_shape = tuple(stat_shape)
    gamma = chainer.functions.reshape(gamma, stat_shape)
    beta = chainer.functions.reshape(beta, stat_shape)
    avg_mean = avg_mean.reshape(stat_shape)
    avg_std = avg_std.reshape(stat_shape)

    mean = chainer.functions.mean(x, axis=axis, keepdims=True)
    std = chainer.functions.sqrt(
        eps +
        chainer.functions.mean(
            chainer.functions.square(x - mean),
            axis=axis, keepdims=True))
    r = (std.array / avg_std).clip(1./rmax, rmax)
    d = ((mean.array - avg_mean) / avg_std).clip(-dmax, dmax)
    xhat = ((x - mean) / std) * r + d
    return gamma * xhat + beta


@testing.parameterize(*(testing.product({
    'ndim': [0, 1, 2],
    'eps': [2e-5, 1e-1],
    'dtype': [numpy.float32],
    'update_statistics': [True, False],
}) + testing.product({
    'ndim': [1],
    'eps': [2e-5, 1e-1],
    'dtype': [numpy.float16, numpy.float32, numpy.float64],
    'update_statistics': [True, False],
})))
class TestBatchRenormalization(unittest.TestCase):

    def setUp(self):
        self.expander = (None, Ellipsis) + (None,) * self.ndim
        self.aggr_axes = (0,) + tuple(six.moves.range(2, self.ndim + 2))
        self.decay = 0.9

        self.rmax = self.dtype(3)
        self.dmax = self.dtype(5)

        self.gamma = numpy.random.uniform(.5, 1, (3,)).astype(self.dtype)
        self.beta = numpy.random.uniform(-1, 1, (3,)).astype(self.dtype)

        shape = (5, 3) + (2,) * self.ndim
        self.x = numpy.random.uniform(-1, 1, shape).astype(self.dtype)
        self.gy = numpy.random.uniform(-1, 1, shape).astype(self.dtype)

        self.args = [self.x, self.gamma, self.beta]
        self.mean = self.x.mean(axis=self.aggr_axes)
        self.var = self.x.var(axis=self.aggr_axes) + self.eps
        # Need to add some noise to running_mean and running_var,
        # otherwise we will always get r=1, d=0
        self.running_mean = self.mean + numpy.random.uniform(
            -1, 1, self.mean.shape).astype(self.dtype)
        self.running_var = numpy.abs(self.var + numpy.random.uniform(
            -1, 1, self.var.shape).astype(self.dtype))

        self.train = True
        self.check_forward_options = {'atol': 1e-4, 'rtol': 1e-3}
        self.check_backward_options = {'atol': 1e-4, 'rtol': 1e-3}
        if self.dtype == numpy.float16:
            self.check_forward_options = {'atol': 1e-3, 'rtol': 1e-2}
            self.check_backward_options = {'atol': 1e-3, 'rtol': 1e-2}

<<<<<<< HEAD
=======
    def check_forward(self, args):
        with chainer.using_config('train', self.train):
            y = batch_renormalization.batch_renormalization(
                *[chainer.Variable(i) for i in args],
                rmax=self.rmax, dmax=self.dmax, running_mean=self.running_mean,
                running_var=self.running_var, decay=self.decay, eps=self.eps)
        self.assertEqual(y.data.dtype, self.dtype)

        sigma_batch = numpy.sqrt(self.var)
        running_sigma = numpy.sqrt(self.running_var + self.eps)
        r = numpy.clip(sigma_batch / running_sigma, 1.0 / self.rmax, self.rmax)
        d = numpy.clip((self.mean - self.running_mean) / running_sigma,
                       -self.dmax, self.dmax)
        y_expect = _batch_renormalization(
            self.expander, self.gamma, self.beta, self.x, self.mean, self.var,
            r[self.expander], d[self.expander])

        testing.assert_allclose(
            y_expect, y.data, **self.check_forward_options)

    @condition.retry(3)
    def test_forward_cpu(self):
        self.check_forward(self.args)

    @attr.gpu
    @condition.retry(3)
    def test_forward_gpu(self):
        self.check_forward([cuda.to_gpu(i) for i in self.args])

>>>>>>> e26b401b
    def check_compare_naive(self, args, stats, y_grad):
        def compute(f):
            x, gamma, beta = [chainer.Variable(v.copy()) for v in args]
            running_mean, running_var = [v.copy() for v in stats]
            y = f(x, gamma, beta, running_mean, running_var)
            y.grad = y_grad.copy()
            y.backward()
            return y.array, x.grad, gamma.grad, beta.grad

        def f_tested(x, gamma, beta, running_mean, running_var):
            return batch_renormalization.batch_renormalization(
                x, gamma, beta, self.rmax, self.dmax,
                eps=self.eps, running_mean=running_mean,
                running_var=running_var,
                update_statistics=self.update_statistics)

        def f_expected(x, gamma, beta, running_mean, running_var):
            return _naive_batch_renormalization(
                x, gamma, beta, self.rmax, self.dmax, self.eps,
                avg_mean=running_mean,
                avg_std=(self.eps + running_var) ** 0.5,
                axis=self.aggr_axes)

        tested = compute(f_tested)
        expected = compute(f_expected)

        # test forward
        testing.assert_allclose(
            tested[0], expected[0], **self.check_forward_options)

        # test backward
        for g, g_expected in zip(tested[1:], expected[1:]):
            testing.assert_allclose(
                g, g_expected, **self.check_backward_options)

    @condition.retry(3)
    def test_compare_naive_cpu(self):
        self.check_compare_naive(
            self.args, [self.running_mean, self.running_var],
            self.gy)

    @attr.gpu
    @condition.retry(3)
    def test_compare_naive_gpu(self):
        self.check_compare_naive(
            [cuda.to_gpu(i) for i in self.args],
            [cuda.to_gpu(i) for i in [self.running_mean, self.running_var]],
            cuda.to_gpu(self.gy))


@testing.parameterize(*testing.product({
    'ndim': [0, 1, 2, 3],
    'eps': [2e-5, 1e-1],
    'dtype': [numpy.float16, numpy.float32, numpy.float64],
}))
class TestFixedBatchRenormalization(unittest.TestCase):

    def setUp(self):
        self.gamma = numpy.random.uniform(.5, 1, (3,)).astype(self.dtype)
        self.beta = numpy.random.uniform(-1, 1, (3,)).astype(self.dtype)
        self.expander = (None, Ellipsis) + (None,) * self.ndim

        self.rmax = self.dtype(3)
        self.dmax = self.dtype(5)

        shape = (5, 3) + (2,) * self.ndim
        self.x = numpy.random.uniform(-1, 1, shape).astype(self.dtype)
        self.gy = numpy.random.uniform(-1, 1, shape).astype(self.dtype)
        self.aggr_axes = (0,) + tuple(six.moves.range(2, self.ndim + 2))

        self.mean = numpy.random.uniform(-1, 1, (3,)).astype(self.dtype)
        self.var = numpy.random.uniform(
            0.5, 1, (3,)).astype(self.dtype)
        self.args = [self.x, self.gamma, self.beta, self.mean, self.var]
        self.train = False
        self.check_forward_options = {'atol': 1e-4, 'rtol': 1e-3}
        self.check_backward_options = {'dtype': numpy.float64}
        if self.dtype == numpy.float16:
            self.check_forward_options = {'atol': 1e-3, 'rtol': 1e-2}
            self.check_backward_options = {
                'dtype': numpy.float64, 'atol': 1e-3, 'rtol': 1e-2}

    def _forward(self, *args):
        with testing.assert_warns(DeprecationWarning):
            return batch_renormalization.fixed_batch_renormalization(
                *args, eps=self.eps)

    def check_forward(self, args):
        with chainer.using_config('train', self.train):
            y = self._forward(*args)
        self.assertEqual(y.data.dtype, self.dtype)

        y_expect = _batch_renormalization(
            self.expander, self.gamma, self.beta, self.x, self.mean,
            self.var + self.eps,
            1, 0)

        testing.assert_allclose(
            y_expect, y.data, **self.check_forward_options)

    @condition.retry(3)
    def test_forward_cpu(self):
        self.check_forward(self.args)

    @attr.gpu
    @condition.retry(3)
    def test_forward_gpu(self):
        self.check_forward([cuda.to_gpu(i) for i in self.args])

    def check_backward(self, args, y_grad):
        with chainer.using_config('train', self.train):
            gradient_check.check_backward(
                self._forward,
                args, y_grad, **self.check_backward_options)

    @condition.retry(3)
    def test_backward_cpu(self):
        self.check_backward(self.args, self.gy)

    @attr.gpu
    @condition.retry(3)
    def test_backward_gpu(self):
        self.check_backward(
            [cuda.to_gpu(i) for i in self.args], cuda.to_gpu(self.gy))


testing.run_module(__name__, __file__)<|MERGE_RESOLUTION|>--- conflicted
+++ resolved
@@ -89,38 +89,6 @@
             self.check_forward_options = {'atol': 1e-3, 'rtol': 1e-2}
             self.check_backward_options = {'atol': 1e-3, 'rtol': 1e-2}
 
-<<<<<<< HEAD
-=======
-    def check_forward(self, args):
-        with chainer.using_config('train', self.train):
-            y = batch_renormalization.batch_renormalization(
-                *[chainer.Variable(i) for i in args],
-                rmax=self.rmax, dmax=self.dmax, running_mean=self.running_mean,
-                running_var=self.running_var, decay=self.decay, eps=self.eps)
-        self.assertEqual(y.data.dtype, self.dtype)
-
-        sigma_batch = numpy.sqrt(self.var)
-        running_sigma = numpy.sqrt(self.running_var + self.eps)
-        r = numpy.clip(sigma_batch / running_sigma, 1.0 / self.rmax, self.rmax)
-        d = numpy.clip((self.mean - self.running_mean) / running_sigma,
-                       -self.dmax, self.dmax)
-        y_expect = _batch_renormalization(
-            self.expander, self.gamma, self.beta, self.x, self.mean, self.var,
-            r[self.expander], d[self.expander])
-
-        testing.assert_allclose(
-            y_expect, y.data, **self.check_forward_options)
-
-    @condition.retry(3)
-    def test_forward_cpu(self):
-        self.check_forward(self.args)
-
-    @attr.gpu
-    @condition.retry(3)
-    def test_forward_gpu(self):
-        self.check_forward([cuda.to_gpu(i) for i in self.args])
-
->>>>>>> e26b401b
     def check_compare_naive(self, args, stats, y_grad):
         def compute(f):
             x, gamma, beta = [chainer.Variable(v.copy()) for v in args]
