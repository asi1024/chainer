#include "chainerx/python/routines.h"

#include <algorithm>
#include <cstdint>
#include <memory>
#include <string>
#include <utility>
#include <vector>

#include <absl/types/optional.h>

#include "chainerx/array.h"
#include "chainerx/axes.h"
#include "chainerx/constant.h"
#include "chainerx/context.h"
#include "chainerx/device.h"
#include "chainerx/dims.h"
#include "chainerx/dtype.h"
#include "chainerx/error.h"
#include "chainerx/macro.h"
#include "chainerx/routines/activation.h"
#include "chainerx/routines/arithmetic.h"
#include "chainerx/routines/binary.h"
#include "chainerx/routines/connection.h"
#include "chainerx/routines/creation.h"
#include "chainerx/routines/explog.h"
#include "chainerx/routines/hyperbolic.h"
#include "chainerx/routines/indexing.h"
#include "chainerx/routines/linalg.h"
#include "chainerx/routines/logic.h"
#include "chainerx/routines/loss.h"
#include "chainerx/routines/manipulation.h"
#include "chainerx/routines/misc.h"
#include "chainerx/routines/normalization.h"
#include "chainerx/routines/pooling.h"
#include "chainerx/routines/reduction.h"
#include "chainerx/routines/rounding.h"
#include "chainerx/routines/sorting.h"
#include "chainerx/routines/statistics.h"
#include "chainerx/routines/trigonometric.h"
#include "chainerx/scalar.h"

#include "chainerx/python/array.h"
#include "chainerx/python/array_index.h"
#include "chainerx/python/axes.h"
#include "chainerx/python/common.h"
#include "chainerx/python/device.h"
#include "chainerx/python/dtype.h"
#include "chainerx/python/kwarg.h"
#include "chainerx/python/shape.h"
#include "chainerx/python/stack_vector.h"
#include "chainerx/python/strides.h"

namespace chainerx {
namespace python {
namespace python_internal {

namespace py = pybind11;
using py::literals::operator""_a;

namespace {

using internal::MoveArrayBodies;
using internal::MoveArrayBody;

ArrayBodyPtr MakeArrayFromBuffer(py::buffer buffer, py::handle dtype, int64_t count, int64_t offset, py::handle device) {
    const py::buffer_info& info = buffer.request();

    int64_t n_bytes = info.size * info.itemsize;
    if (offset < 0 || offset > n_bytes) {
        throw ChainerxError{"offset must be non-negative and no greater than buffer length (", n_bytes, ")"};
    }

    if (!internal::IsContiguous(
                Shape{info.shape.begin(), info.shape.end()}, Strides{info.strides.begin(), info.strides.end()}, info.itemsize)) {
        throw ChainerxError{"ndarray is not C-contiguous"};
    }

    n_bytes -= offset;
    if (count < 0) {
        if (n_bytes % info.itemsize != 0) {
            throw ChainerxError{"buffer size must be a multiple of element size"};
        }
        count = n_bytes / info.itemsize;
    } else if (n_bytes < count * info.itemsize) {
        throw ChainerxError{"buffer is smaller than requested size"};
    }

    Shape shape{count};
    std::shared_ptr<void> data{info.ptr, [](void*) {}};

    return MoveArrayBody(chainerx::FromData(shape, GetDtype(dtype), data, absl::nullopt, offset, GetDevice(device)));
}

void InitChainerxCreation(pybind11::module& m) {
    // creation routines
    // TODO(niboshi): Accept CuPy ndarray in `array` and `asarray`. In principle it's CuPy's responsibility to provide some standard
    // interface to allow this, but users may want to convert cupy.ndarray to ChainerX before CuPy's support will be implemented. In such
    // case, ChainerX should provide the support for convenience.
    // TODO(niboshi): Add convenient function to convert to CuPy ndarray. Currently chainerx.ndarray exposes internal pointer
    // (ndarray.data_ptr, etc.) to support this, but users may want more convenient method. In principle ChainerX should support some
    // standard way (not depending on CuPy), but we might tentatively provide one which concretely depends on CuPy.
    m.def("array",
          [](py::handle object, py::handle dtype, bool copy, py::handle device) { return MakeArray(object, dtype, copy, device); },
          "object"_a,
          "dtype"_a = nullptr,
          "copy"_a = true,
          "device"_a = nullptr);
    // TODO(niboshi): Rename `object` to `a` as per numpy.
    m.def("asarray",
          [](py::handle object, py::handle dtype, py::handle device) { return MakeArray(object, dtype, false, device); },
          "object"_a,
          "dtype"_a = nullptr,
          "device"_a = nullptr);
    m.def("ascontiguousarray",
          [](py::handle a, py::handle dtype, py::handle device) {
              Array arr{MakeArray(a, dtype, false, device)};
              return MoveArrayBody(AsContiguousArray(arr));
          },
          "a"_a,
          "dtype"_a = nullptr,
          "device"_a = nullptr);
    m.def("empty",
          [](py::handle shape, py::handle dtype, py::handle device) {
              return MoveArrayBody(Empty(ToShape(shape), dtype.is_none() ? Dtype::kFloat32 : GetDtype(dtype), GetDevice(device)));
          },
          "shape"_a,
          "dtype"_a = nullptr,
          "device"_a = nullptr);
    m.def("full",
          [](py::handle shape, Scalar fill_value, py::handle dtype, py::handle device) {
              return MoveArrayBody(Full(ToShape(shape), fill_value, GetDtype(dtype), GetDevice(device)));
          },
          "shape"_a,
          "fill_value"_a,
          "dtype"_a,
          "device"_a = nullptr);
    m.def("full",
          [](py::int_ dim, Scalar fill_value, py::handle dtype, py::handle device) {
              return MoveArrayBody(Full(Shape{dim}, fill_value, GetDtype(dtype), GetDevice(device)));
          },
          "shape"_a,
          "fill_value"_a,
          "dtype"_a,
          "device"_a = nullptr);
    m.def("full",
          [](py::handle shape, Scalar fill_value, py::handle device) {
              return MoveArrayBody(Full(ToShape(shape), fill_value, GetDevice(device)));
          },
          "shape"_a,
          "fill_value"_a,
          "device"_a = nullptr);
    m.def("full",
          [](py::int_ dim, Scalar fill_value, py::handle device) { return MoveArrayBody(Full(Shape{dim}, fill_value, GetDevice(device))); },
          "shape"_a,
          "fill_value"_a,
          "device"_a = nullptr);
    m.def("zeros",
          [](py::handle shape, py::handle dtype, py::kwargs kwargs) {
              py::handle device;
              std::tie(device) = GetKwargs(kwargs, "device");
              return MoveArrayBody(Zeros(ToShape(shape), dtype.is_none() ? Dtype::kFloat32 : GetDtype(dtype), GetDevice(device)));
          },
          "shape"_a,
          "dtype"_a = nullptr);
    m.def("zeros",
          [](py::int_ dim, py::handle dtype, py::kwargs kwargs) {
              py::handle device;
              std::tie(device) = GetKwargs(kwargs, "device");
              return MoveArrayBody(Zeros(Shape{dim}, dtype.is_none() ? Dtype::kFloat32 : GetDtype(dtype), GetDevice(device)));
          },
          "shape"_a,
          "dtype"_a = nullptr);
    m.def("ones",
          [](py::handle shape, py::handle dtype, py::handle device) {
              return MoveArrayBody(Ones(ToShape(shape), dtype.is_none() ? Dtype::kFloat32 : GetDtype(dtype), GetDevice(device)));
          },
          "shape"_a,
          "dtype"_a = nullptr,
          "device"_a = nullptr);
    m.def("ones",
          [](py::int_ dim, py::handle dtype, py::handle device) {
              return MoveArrayBody(Ones(Shape{dim}, dtype.is_none() ? Dtype::kFloat32 : GetDtype(dtype), GetDevice(device)));
          },
          "shape"_a,
          "dtype"_a = nullptr,
          "device"_a = nullptr);
    m.def("arange",
          [](Scalar start_or_stop,
             const absl::optional<Scalar>& maybe_stop,
             const absl::optional<Scalar>& maybe_step,
             py::handle dtype,
             py::handle device) {
              DtypeKind start_or_stop_dtype_kind = start_or_stop.kind();
              Scalar start{0, start_or_stop_dtype_kind};
              Scalar stop{start_or_stop};
              Scalar step = maybe_step.has_value() ? maybe_step.value() : Scalar{1, start_or_stop_dtype_kind};

              if (maybe_stop.has_value()) {
                  start = start_or_stop;
                  stop = maybe_stop.value();
              }

              return dtype.is_none() ? MoveArrayBody(Arange(start, stop, step, GetDevice(device)))
                                     : MoveArrayBody(Arange(start, stop, step, GetDtype(dtype), GetDevice(device)));
          },
          "start"_a,
          "stop"_a = nullptr,
          "step"_a = nullptr,
          "dtype"_a = nullptr,
          "device"_a = nullptr);
    m.def("empty_like",
          [](const ArrayBodyPtr& a, py::handle device) { return MoveArrayBody(EmptyLike(Array{a}, GetDevice(device))); },
          "a"_a,
          "device"_a = nullptr);
    m.def("full_like",
          [](const ArrayBodyPtr& a, Scalar value, py::handle device) {
              return MoveArrayBody(FullLike(Array{a}, value, GetDevice(device)));
          },
          "a"_a,
          "fill_value"_a,
          "device"_a = nullptr);
    m.def("zeros_like",
          [](const ArrayBodyPtr& a, py::handle device) { return MoveArrayBody(ZerosLike(Array{a}, GetDevice(device))); },
          "a"_a,
          "device"_a = nullptr);
    m.def("ones_like",
          [](const ArrayBodyPtr& a, py::handle device) { return MoveArrayBody(OnesLike(Array{a}, GetDevice(device))); },
          "a"_a,
          "device"_a = nullptr);
    m.def("copy", [](const ArrayBodyPtr& a) { return MoveArrayBody(Copy(Array{a})); }, "a"_a);
    m.def("frombuffer", &MakeArrayFromBuffer, "buffer"_a, "dtype"_a = "float32", "count"_a = -1, "offset"_a = 0, "device"_a = nullptr);
    m.def("identity",
          [](int64_t n, py::handle dtype, py::handle device) {
              return MoveArrayBody(Identity(n, dtype.is_none() ? Dtype::kFloat32 : GetDtype(dtype), GetDevice(device)));
          },
          "n"_a,
          "dtype"_a = nullptr,
          "device"_a = nullptr);
    m.def("eye",
          [](int64_t n, absl::optional<int64_t> m, int64_t k, py::handle dtype, py::handle device) {
              if (!m.has_value()) {
                  m = n;
              }
              return MoveArrayBody(Eye(n, m.value(), k, GetDtype(dtype), GetDevice(device)));
          },
          "N"_a,
          "M"_a = nullptr,
          "k"_a = 0,
          "dtype"_a = "float64",
          "device"_a = nullptr);
    m.def("diag",
          [](const ArrayBodyPtr& v, int64_t k, py::handle device) { return MoveArrayBody(Diag(Array{v}, k, GetDevice(device))); },
          "v"_a,
          "k"_a = 0,
          "device"_a = nullptr);
    m.def("diagflat",
          [](const ArrayBodyPtr& v, int64_t k, py::handle device) { return MoveArrayBody(Diagflat(Array{v}, k, GetDevice(device))); },
          "v"_a,
          "k"_a = 0,
          "device"_a = nullptr);
    m.def("linspace",
          [](Scalar start, Scalar stop, int64_t num, bool endpoint, py::handle dtype, py::handle device) {
              return MoveArrayBody(Linspace(
                      start,
                      stop,
                      num,
                      endpoint,
                      dtype.is_none() ? absl::optional<Dtype>{absl::nullopt} : absl::optional<Dtype>{GetDtype(dtype)},
                      GetDevice(device)));
          },
          "start"_a,
          "stop"_a,
          "num"_a = 50,
          "endpoint"_a = true,
          "dtype"_a = nullptr,
          "device"_a = nullptr);
}

void InitChainerxIndexing(pybind11::module& m) {
    // indexing routines
    m.def("take",
          [](const ArrayBodyPtr& a, py::handle indices, const absl::optional<int8_t>& axis) {
              if (!axis.has_value()) {
                  throw NotImplementedError{"axis=None is not yet supported for chainerx.take."};
              }
              if (py::isinstance<ArrayBody>(indices)) {
                  return MoveArrayBody(Take(Array{a}, Array{py::cast<ArrayBodyPtr>(indices)}, axis.value()));
              }
              if (py::isinstance<py::sequence>(indices)) {
                  absl::optional<Dtype> dtype = Dtype::kInt64;
                  return MoveArrayBody(Take(Array{a}, Array{MakeArray(indices, dtype, false, a->device())}, axis.value()));
              }
              if (py::isinstance<py::array>(indices)) {
                  return MoveArrayBody(
                          Take(Array{a}, Array{MakeArrayFromNumpyArray(py::cast<py::array>(indices), a->device())}, axis.value()));
              }
              throw py::type_error{"only integers, slices (`:`), sequence, numpy.ndarray and chainerx.newaxis (`None`) are valid indices"};
          },
          "a"_a,
          "indices"_a,
          "axis"_a);
    m.def("where",
          [](const ArrayBodyPtr& condition, const ArrayBodyPtr& x, const ArrayBodyPtr& y) {
              return MoveArrayBody(Where(Array{condition}, Array{x}, Array{y}));
          },
          "condition"_a,
          "x"_a,
          "y"_a);
    m.def("where",
          [](const ArrayBodyPtr& condition, const ArrayBodyPtr& x, Scalar y) {
              return MoveArrayBody(Where(Array{condition}, Array{x}, y));
          },
          "condition"_a,
          "x"_a,
          "y"_a);
    m.def("where",
          [](const ArrayBodyPtr& condition, Scalar x, const ArrayBodyPtr& y) {
              return MoveArrayBody(Where(Array{condition}, x, Array{y}));
          },
          "condition"_a,
          "x"_a,
          "y"_a);
    m.def("where",
          [](const ArrayBodyPtr& condition, Scalar x, Scalar y) { return MoveArrayBody(Where(Array{condition}, x, y)); },
          "condition"_a,
          "x"_a,
          "y"_a);
}

void InitChainerxLinalg(pybind11::module& m) {
    // linalg routines
    m.def("dot", [](const ArrayBodyPtr& a, const ArrayBodyPtr& b) { return MoveArrayBody(Dot(Array{a}, Array{b})); }, "a"_a, "b"_a);
}

void InitChainerxLogic(pybind11::module& m) {
    // logic routines
    m.def("equal",
          [](const ArrayBodyPtr& x1, const ArrayBodyPtr& x2) { return MoveArrayBody(Equal(Array{x1}, Array{x2})); },
          "x1"_a,
          "x2"_a);
    m.def("not_equal",
          [](const ArrayBodyPtr& x1, const ArrayBodyPtr& x2) { return MoveArrayBody(NotEqual(Array{x1}, Array{x2})); },
          "x1"_a,
          "x2"_a);
    m.def("greater",
          [](const ArrayBodyPtr& x1, const ArrayBodyPtr& x2) { return MoveArrayBody(Greater(Array{x1}, Array{x2})); },
          "x1"_a,
          "x2"_a);
    m.def("greater_equal",
          [](const ArrayBodyPtr& x1, const ArrayBodyPtr& x2) { return MoveArrayBody(GreaterEqual(Array{x1}, Array{x2})); },
          "x1"_a,
          "x2"_a);
    m.def("less", [](const ArrayBodyPtr& x1, const ArrayBodyPtr& x2) { return MoveArrayBody(Less(Array{x1}, Array{x2})); }, "x1"_a, "x2"_a);
    m.def("less_equal",
          [](const ArrayBodyPtr& x1, const ArrayBodyPtr& x2) { return MoveArrayBody(LessEqual(Array{x1}, Array{x2})); },
          "x1"_a,
          "x2"_a);
    m.def("logical_and",
          [](const ArrayBodyPtr& x1, const ArrayBodyPtr& x2) { return MoveArrayBody(LogicalAnd(Array{x1}, Array{x2})); },
          "x1"_a,
          "x2"_a);
    m.def("logical_or",
          [](const ArrayBodyPtr& x1, const ArrayBodyPtr& x2) { return MoveArrayBody(LogicalOr(Array{x1}, Array{x2})); },
          "x1"_a,
          "x2"_a);
    m.def("logical_not", [](const ArrayBodyPtr& x) { return MoveArrayBody(LogicalNot(Array{x})); }, "x"_a);
    m.def("logical_xor",
          [](const ArrayBodyPtr& x1, const ArrayBodyPtr& x2) { return MoveArrayBody(LogicalXor(Array{x1}, Array{x2})); },
          "x1"_a,
          "x2"_a);
    m.def("all",
          [](const ArrayBodyPtr& a, int8_t axis, bool keepdims) { return MoveArrayBody(All(Array{a}, Axes{axis}, keepdims)); },
          "a"_a,
          "axis"_a,
          "keepdims"_a = false);
    m.def("all",
          [](const ArrayBodyPtr& a, const absl::optional<std::vector<int8_t>>& axis, bool keepdims) {
              return MoveArrayBody(All(Array{a}, ToAxes(axis), keepdims));
          },
          "a"_a,
          "axis"_a = nullptr,
          "keepdims"_a = false);
    m.def("any",
          [](const ArrayBodyPtr& a, int8_t axis, bool keepdims) { return MoveArrayBody(Any(Array{a}, Axes{axis}, keepdims)); },
          "a"_a,
          "axis"_a,
          "keepdims"_a = false);
    m.def("any",
          [](const ArrayBodyPtr& a, const absl::optional<std::vector<int8_t>>& axis, bool keepdims) {
              return MoveArrayBody(Any(Array{a}, ToAxes(axis), keepdims));
          },
          "a"_a,
          "axis"_a = nullptr,
          "keepdims"_a = false);
    m.def("isnan", [](const ArrayBodyPtr& x) { return MoveArrayBody(IsNan(Array{x})); }, "x"_a);
    m.def("isinf", [](const ArrayBodyPtr& x) { return MoveArrayBody(IsInf(Array{x})); }, "x"_a);
    m.def("isfinite", [](const ArrayBodyPtr& x) { return MoveArrayBody(IsFinite(Array{x})); }, "x"_a);
}

template <class T1, class T2>
std::vector<ArrayBodyPtr> SwitchBySplitArgs(
        T1& split_sections, T2& split_indices, const ArrayBodyPtr& ary, py::handle indices_or_sections, int8_t axis) {
    // TODO(niboshi): Perhaps we would want more general approach to handle multi-type arguments like indices_or_sections to
    // provide more helpful error message for users.

    // Converts an python float to sections (int64_t).
    // Raises ValueError if the value has non-zero fraction.
    auto pyfloat_to_sections_or_value_error = [](py::handle num) {
        CHAINERX_ASSERT(py::isinstance<py::float_>(num));
        double num_fp = py::cast<double>(num);
        auto num_int = static_cast<int64_t>(num_fp);
        if (static_cast<double>(num_int) != num_fp) {
            throw py::value_error{"Sections must be an integer."};
        }
        return num_int;
    };

    // sections: int
    if (py::isinstance<py::int_>(indices_or_sections)) {
        int64_t sections = py::cast<int64_t>(indices_or_sections);
        return split_sections(ary, sections, axis);
    }
    // sections: float
    if (py::isinstance<py::float_>(indices_or_sections)) {
        int64_t sections = pyfloat_to_sections_or_value_error(indices_or_sections);
        return split_sections(ary, sections, axis);
    }
    // numpy.ndarray
    if (py::isinstance<py::array>(indices_or_sections)) {
        py::array np_ios = py::cast<py::array>(indices_or_sections);
        if (np_ios.ndim() >= 2) {
            throw py::value_error{std::string{"Too many dimensions of indices: "} + std::to_string(np_ios.ndim())};
        }
        // sections: scalar
        if (np_ios.ndim() == 0) {
            int64_t sections{};
            py::object scalar_np = np_ios.attr("tolist")();
            if (py::isinstance<py::int_>(scalar_np)) {
                sections = py::cast<int64_t>(scalar_np);
            } else if (py::isinstance<py::float_>(scalar_np)) {
                sections = pyfloat_to_sections_or_value_error(scalar_np);
            } else {
                throw py::type_error{"Sections must be an integer."};
            }
            return split_sections(ary, sections, axis);
        }

        // indices: (0,)-shape
        if (np_ios.size() == 0) {
            return split_indices(ary, {}, axis);
        }

        if (np_ios.dtype().kind() != 'i') {
            throw py::type_error{std::string{"Indices must be integers."}};
        }
        // indices: non-scalar
        std::vector<int64_t> indices{};
        py::list indices_pylist = np_ios.attr("tolist")();
        for (py::handle item : indices_pylist) {
            indices.emplace_back(py::cast<int64_t>(item));
        }

        return split_indices(ary, indices, axis);
    }
    // indices: sequence
    if (py::isinstance<py::sequence>(indices_or_sections)) {
        std::vector<int64_t> indices{};
        try {
            indices = py::cast<std::vector<int64_t>>(indices_or_sections);
        } catch (const py::cast_error& e) {
            throw py::type_error{std::string{"Indices not understood: "} + py::cast<std::string>(py::repr(indices_or_sections))};
        }

        return split_indices(ary, indices, axis);
    }
    throw py::type_error{std::string{"indices_or_sections not understood: "} + py::cast<std::string>(py::repr(indices_or_sections))};
}

std::vector<ArrayBodyPtr> SplitByIndicesOrSections(const ArrayBodyPtr& ary, py::handle indices_or_sections, int8_t axis) {
    auto split_sections = [](const ArrayBodyPtr& ary, int64_t sections, int8_t axis) {
        return MoveArrayBodies(Split(Array{ary}, sections, axis));
    };
    auto split_indices = [](const ArrayBodyPtr& ary, const std::vector<int64_t>& indices, int8_t axis) {
        return MoveArrayBodies(Split(Array{ary}, indices, axis));
    };
    return SwitchBySplitArgs(split_sections, split_indices, ary, indices_or_sections, axis);
}

std::vector<ArrayBodyPtr> DSplitByIndicesOrSections(const ArrayBodyPtr& ary, py::handle indices_or_sections) {
    auto split_sections = [](const ArrayBodyPtr& ary, int64_t sections, int8_t /*axis*/) {
        return MoveArrayBodies(DSplit(Array{ary}, sections));
    };
    auto split_indices = [](const ArrayBodyPtr& ary, const std::vector<int64_t>& indices, int8_t /*axis*/) {
        return MoveArrayBodies(DSplit(Array{ary}, indices));
    };
    return SwitchBySplitArgs(split_sections, split_indices, ary, indices_or_sections, 2);
}

void InitChainerxManipulation(pybind11::module& m) {
    // manipulation routines
    m.def("transpose",
          [](const ArrayBodyPtr& a, const absl::optional<std::vector<int8_t>>& axes) {
              return MoveArrayBody(Transpose(Array{a}, ToAxes(axes)));
          },
          "a"_a,
          "axes"_a = nullptr);
    m.def("transpose",
          [](const ArrayBodyPtr& a, int8_t axes) { return MoveArrayBody(Transpose(Array{a}, {axes})); },
          "a"_a,
          "axes"_a = nullptr);
    m.def("flip",
          [](const ArrayBodyPtr& m, const absl::optional<std::vector<int8_t>>& axes) {
              return MoveArrayBody(Flip(Array{m}, ToAxes(axes)));
          },
          "m"_a,
          "axes"_a = nullptr);
    m.def("flip", [](const ArrayBodyPtr& m, int8_t axes) { return MoveArrayBody(Flip(Array{m}, {axes})); }, "m"_a, "axes"_a = nullptr);
    m.def("fliplr", [](const ArrayBodyPtr& m) { return MoveArrayBody(Fliplr(Array{m})); }, "m"_a);
    m.def("flipud", [](const ArrayBodyPtr& m) { return MoveArrayBody(Flipud(Array{m})); }, "m"_a);
    m.def("rollaxis",
          [](const ArrayBodyPtr& a, int8_t axis, int8_t start) { return MoveArrayBody(RollAxis(Array{a}, axis, start)); },
          "a"_a,
          "axis"_a,
          "start"_a = 0);
    m.def("reshape",
          [](const ArrayBodyPtr& a, py::handle newshape) { return MoveArrayBody(Reshape(Array{a}, ToShape(newshape))); },
          "a"_a,
          "newshape"_a);
    m.def("reshape",
          [](const ArrayBodyPtr& a, const std::vector<int64_t>& newshape) {
              return MoveArrayBody(Reshape(Array{a}, {newshape.begin(), newshape.end()}));
          },
          "a"_a,
          "newshape"_a);
    m.def("reshape",
          [](const ArrayBodyPtr& a, py::args args) {
              if (args.size() == 0) {
                  throw ChainerxError{"Reshape is missing shape argument."};
              }
              return MoveArrayBody(Reshape(Array{a}, ToShape(args)));
          },
          "a"_a);
    m.def("squeeze",
          [](const ArrayBodyPtr& a, const absl::optional<std::vector<int8_t>>& axis) {
              return MoveArrayBody(Squeeze(Array{a}, ToAxes(axis)));
          },
          "a"_a,
          "axis"_a = nullptr);
    m.def("squeeze", [](const ArrayBodyPtr& a, int8_t axis) { return MoveArrayBody(Squeeze(Array{a}, Axes{axis})); }, "a"_a, "axis"_a);
    m.def("expand_dims", [](const ArrayBodyPtr& a, int8_t axis) { return MoveArrayBody(ExpandDims(Array{a}, axis)); }, "a"_a, "axis"_a);
    m.def("swapaxes",
          [](const ArrayBodyPtr& a, int8_t axis1, int8_t axis2) { return MoveArrayBody(Swapaxes(Array{a}, axis1, axis2)); },
          "a"_a,
          "axis1"_a,
          "axis2"_a);
    m.def("broadcast_to",
          [](const ArrayBodyPtr& array, py::handle shape) { return MoveArrayBody(Array{array}.BroadcastTo(ToShape(shape))); },
          "array"_a,
          "shape"_a);
    m.def("concatenate",
          [](py::sequence arrays, absl::optional<int8_t> axis) {
              std::vector<Array> xs;
              xs.reserve(arrays.size());
              std::transform(arrays.begin(), arrays.end(), std::back_inserter(xs), [](const auto& item) {
                  return Array{py::cast<ArrayBodyPtr>(item)};
              });
              return MoveArrayBody(Concatenate(xs, axis));
          },
          "arrays"_a,
          "axis"_a = 0);
    m.def("stack",
          [](py::sequence arrays, int8_t axis) {
              std::vector<Array> xs;
              xs.reserve(arrays.size());
              std::transform(arrays.begin(), arrays.end(), std::back_inserter(xs), [](const auto& item) {
                  return Array{py::cast<ArrayBodyPtr>(item)};
              });
              return MoveArrayBody(Stack(xs, axis));
          },
          "arrays"_a,
          "axis"_a = 0);
    m.def("atleast_2d", [](const ArrayBodyPtr& a) { return MoveArrayBody(AtLeast2D(Array{a})); }, "a"_a);
    m.def("atleast_3d", [](const ArrayBodyPtr& a) { return MoveArrayBody(AtLeast3D(Array{a})); }, "a"_a);
    m.def("hstack",
          [](py::sequence arrays) {
              std::vector<Array> xs;
              xs.reserve(arrays.size());
              std::transform(arrays.begin(), arrays.end(), std::back_inserter(xs), [](const auto& item) {
                  return Array{py::cast<ArrayBodyPtr>(item)};
              });
              return MoveArrayBody(HStack(xs));
          },
          "arrays"_a);
    m.def("vstack",
          [](py::sequence arrays) {
              std::vector<Array> xs;
              xs.reserve(arrays.size());
              std::transform(arrays.begin(), arrays.end(), std::back_inserter(xs), [](const auto& item) {
                  return Array{py::cast<ArrayBodyPtr>(item)};
              });
              return MoveArrayBody(VStack(xs));
          },
          "arrays"_a);
    m.def("dstack",
          [](py::sequence arrays) {
              std::vector<Array> xs;
              xs.reserve(arrays.size());
              std::transform(arrays.begin(), arrays.end(), std::back_inserter(xs), [](const auto& item) {
                  return Array{py::cast<ArrayBodyPtr>(item)};
              });
              return MoveArrayBody(DStack(xs));
          },
          "arrays"_a);
    m.def("split", &SplitByIndicesOrSections, "ary"_a, "indices_or_sections"_a, "axis"_a = 0);
    m.def("dsplit", &DSplitByIndicesOrSections, "ary"_a, "indices_or_sections"_a);
    m.def("moveaxis",
          [](const ArrayBodyPtr& a, const std::vector<int8_t>& source, const std::vector<int8_t>& destination) {
              return MoveArrayBody(Moveaxis(Array{a}, Axes{source.begin(), source.end()}, Axes{destination.begin(), destination.end()}));
          },
          "a"_a,
          "source"_a = nullptr,
          "destination"_a = nullptr);
    m.def("moveaxis",
          [](const ArrayBodyPtr& a, py::tuple source, py::tuple destination) {
              return MoveArrayBody(Moveaxis(Array{a}, ToAxes(source), ToAxes(destination)));
          },
          "a"_a,
          "source"_a = nullptr,
          "destination"_a = nullptr);
    m.def("moveaxis",
          [](const ArrayBodyPtr& a, int8_t source, int8_t destination) {
              return MoveArrayBody(Moveaxis(Array{a}, {source}, {destination}));
          },
          "a"_a,
          "source"_a = nullptr,
          "destination"_a = nullptr);
}

void InitChainerxActivation(pybind11::module& m) {
    m.def("clipped_relu", [](const ArrayBodyPtr& x, Scalar z) { return MoveArrayBody(ClippedRelu(Array{x}, z)); }, "x"_a, "z"_a = 20.0);
    m.def("crelu", [](const ArrayBodyPtr& x, int8_t axis) { return MoveArrayBody(CRelu(Array{x}, axis)); }, "x"_a, "axis"_a = 1);
    m.def("elu", [](const ArrayBodyPtr& x, double alpha) { return MoveArrayBody(Elu(Array{x}, alpha)); }, "x"_a, "alpha"_a = 1.0);
    m.def("sigmoid", [](const ArrayBodyPtr& x) { return MoveArrayBody(Sigmoid(Array{x})); }, "x"_a);
    m.def("relu", [](const ArrayBodyPtr& x) { return MoveArrayBody(Relu(Array{x})); }, "x"_a);
    m.def("leaky_relu",
          [](const ArrayBodyPtr& x, Scalar slope) { return MoveArrayBody(LeakyRelu(Array{x}, slope)); },
          "x"_a,
          "slope"_a = 0.2);
<<<<<<< HEAD
    m.def("tree_lstm", [](py::args args) {
      std::vector<ArrayBodyPtr> arrays = py::cast<std::vector<ArrayBodyPtr>>(args);
      std::vector<Array> input;
      for (uint i = 0; i < arrays.size(); i++) {
        input.push_back(Array{arrays[i]});
      }
      return ToTuple(TreeLstm(input));
    });
=======
    m.def("softplus", [](const ArrayBodyPtr& x, double beta) { return MoveArrayBody(Softplus(Array{x}, beta)); }, "x"_a, "beta"_a = 1.0);
>>>>>>> 400c07d6
}

void InitChainerxArithmetic(pybind11::module& m) {
    // math routines
    m.def("negative", [](const ArrayBodyPtr& x) { return MoveArrayBody(Negative(Array{x})); }, "x"_a);
    m.def("add", [](const ArrayBodyPtr& x1, const ArrayBodyPtr& x2) { return MoveArrayBody(Array{x1} + Array{x2}); }, "x1"_a, "x2"_a);
    m.def("add", [](const ArrayBodyPtr& x1, Scalar x2) { return MoveArrayBody(Add(Array{x1}, x2)); }, "x1"_a, "x2"_a);
    m.def("add", [](Scalar x1, const ArrayBodyPtr& x2) { return MoveArrayBody(Add(x1, Array{x2})); }, "x1"_a, "x2"_a);
    m.def("subtract", [](const ArrayBodyPtr& x1, const ArrayBodyPtr& x2) { return MoveArrayBody(Array{x1} - Array{x2}); }, "x1"_a, "x2"_a);
    m.def("subtract", [](const ArrayBodyPtr& x1, Scalar x2) { return MoveArrayBody(Subtract(Array{x1}, x2)); }, "x1"_a, "x2"_a);
    m.def("subtract", [](Scalar x1, const ArrayBodyPtr& x2) { return MoveArrayBody(Subtract(x1, Array{x2})); }, "x1"_a, "x2"_a);
    m.def("multiply", [](const ArrayBodyPtr& x1, const ArrayBodyPtr& x2) { return MoveArrayBody(Array{x1} * Array{x2}); }, "x1"_a, "x2"_a);
    m.def("multiply", [](const ArrayBodyPtr& x1, Scalar x2) { return MoveArrayBody(Multiply(Array{x1}, x2)); }, "x1"_a, "x2"_a);
    m.def("multiply", [](Scalar x1, const ArrayBodyPtr& x2) { return MoveArrayBody(Multiply(x1, Array{x2})); }, "x1"_a, "x2"_a);
    m.def("divide", [](const ArrayBodyPtr& x1, const ArrayBodyPtr& x2) { return MoveArrayBody(Array{x1} / Array{x2}); }, "x1"_a, "x2"_a);
    m.def("divide", [](const ArrayBodyPtr& x1, Scalar x2) { return MoveArrayBody(Divide(Array{x1}, x2)); }, "x1"_a, "x2"_a);
    m.def("divide", [](Scalar x1, const ArrayBodyPtr& x2) { return MoveArrayBody(Divide(x1, Array{x2})); }, "x1"_a, "x2"_a);
    m.def("floor_divide",
          [](const ArrayBodyPtr& x1, const ArrayBodyPtr& x2) { return MoveArrayBody(FloorDivide(Array{x1}, Array{x2})); },
          "x1"_a,
          "x2"_a);
    m.def("floor_divide", [](const ArrayBodyPtr& x1, Scalar x2) { return MoveArrayBody(FloorDivide(Array{x1}, x2)); }, "x1"_a, "x2"_a);
    m.def("floor_divide", [](Scalar x1, const ArrayBodyPtr& x2) { return MoveArrayBody(FloorDivide(x1, Array{x2})); }, "x1"_a, "x2"_a);
    m.def("true_divide",
          [](const ArrayBodyPtr& x1, const ArrayBodyPtr& x2) { return MoveArrayBody(TrueDivide(Array{x1}, Array{x2})); },
          "x1"_a,
          "x2"_a);
    m.def("true_divide", [](const ArrayBodyPtr& x1, Scalar x2) { return MoveArrayBody(TrueDivide(Array{x1}, x2)); }, "x1"_a, "x2"_a);
    m.def("true_divide", [](Scalar x1, const ArrayBodyPtr& x2) { return MoveArrayBody(TrueDivide(x1, Array{x2})); }, "x1"_a, "x2"_a);
    m.def("reciprocal", [](const ArrayBodyPtr& x) { return MoveArrayBody(Reciprocal(Array{x})); }, "x"_a);
    m.def("power",
          [](const ArrayBodyPtr& x1, const ArrayBodyPtr& x2) { return MoveArrayBody(Power(Array{x1}, Array{x2})); },
          "x1"_a,
          "x2"_a);
    m.def("power", [](const ArrayBodyPtr& x1, Scalar x2) { return MoveArrayBody(Power(Array{x1}, x2)); }, "x1"_a, "x2"_a);
    m.def("power", [](Scalar x1, const ArrayBodyPtr& x2) { return MoveArrayBody(Power(x1, Array{x2})); }, "x1"_a, "x2"_a);
}

void InitChainerxBinary(pybind11::module& m) {
    m.def("bitwise_and",
          [](const ArrayBodyPtr& x1, const ArrayBodyPtr& x2) { return MoveArrayBody(BitwiseAnd(Array{x1}, Array{x2})); },
          "x1"_a,
          "x2"_a);
    m.def("bitwise_and", [](const ArrayBodyPtr& x1, Scalar x2) { return MoveArrayBody(BitwiseAnd(Array{x1}, x2)); }, "x1"_a, "x2"_a);
    m.def("bitwise_and", [](Scalar x1, const ArrayBodyPtr& x2) { return MoveArrayBody(BitwiseAnd(x1, Array{x2})); }, "x1"_a, "x2"_a);
    m.def("bitwise_or",
          [](const ArrayBodyPtr& x1, const ArrayBodyPtr& x2) { return MoveArrayBody(BitwiseOr(Array{x1}, Array{x2})); },
          "x1"_a,
          "x2"_a);
    m.def("bitwise_or", [](const ArrayBodyPtr& x1, Scalar x2) { return MoveArrayBody(BitwiseOr(Array{x1}, x2)); }, "x1"_a, "x2"_a);
    m.def("bitwise_or", [](Scalar x1, const ArrayBodyPtr& x2) { return MoveArrayBody(BitwiseOr(x1, Array{x2})); }, "x1"_a, "x2"_a);
    m.def("bitwise_xor",
          [](const ArrayBodyPtr& x1, const ArrayBodyPtr& x2) { return MoveArrayBody(BitwiseXor(Array{x1}, Array{x2})); },
          "x1"_a,
          "x2"_a);
    m.def("bitwise_xor", [](const ArrayBodyPtr& x1, Scalar x2) { return MoveArrayBody(BitwiseXor(Array{x1}, x2)); }, "x1"_a, "x2"_a);
    m.def("bitwise_xor", [](Scalar x1, const ArrayBodyPtr& x2) { return MoveArrayBody(BitwiseXor(x1, Array{x2})); }, "x1"_a, "x2"_a);
}

void InitChainerxExpLog(pybind11::module& m) {
    m.def("erf", [](const ArrayBodyPtr& x) { return MoveArrayBody(Erf(Array{x})); }, "x"_a);
    m.def("exp", [](const ArrayBodyPtr& x) { return MoveArrayBody(Exp(Array{x})); }, "x"_a);
    m.def("expm1", [](const ArrayBodyPtr& x) { return MoveArrayBody(Expm1(Array{x})); }, "x"_a);
    m.def("exp2", [](const ArrayBodyPtr& x) { return MoveArrayBody(Exp2(Array{x})); }, "x"_a);
    m.def("log", [](const ArrayBodyPtr& x) { return MoveArrayBody(Log(Array{x})); }, "x"_a);
    m.def("log10", [](const ArrayBodyPtr& x) { return MoveArrayBody(Log10(Array{x})); }, "x"_a);
    m.def("log2", [](const ArrayBodyPtr& x) { return MoveArrayBody(Log2(Array{x})); }, "x"_a);
    m.def("log1p", [](const ArrayBodyPtr& x) { return MoveArrayBody(Log1p(Array{x})); }, "x"_a);
}

void InitChainerxHyperbolic(pybind11::module& m) {
    m.def("sinh", [](const ArrayBodyPtr& x) { return MoveArrayBody(Sinh(Array{x})); }, "x"_a);
    m.def("cosh", [](const ArrayBodyPtr& x) { return MoveArrayBody(Cosh(Array{x})); }, "x"_a);
    m.def("tanh", [](const ArrayBodyPtr& x) { return MoveArrayBody(Tanh(Array{x})); }, "x"_a);
    m.def("arcsinh", [](const ArrayBodyPtr& x) { return MoveArrayBody(Arcsinh(Array{x})); }, "x"_a);
    m.def("arccosh", [](const ArrayBodyPtr& x) { return MoveArrayBody(Arccosh(Array{x})); }, "x"_a);
}

void InitChainerxMisc(pybind11::module& m) {
    m.def("square", [](const ArrayBodyPtr& x) { return MoveArrayBody(Square(Array{x})); }, "x"_a);
    m.def("sqrt", [](const ArrayBodyPtr& x) { return MoveArrayBody(Sqrt(Array{x})); }, "x"_a);
    m.def("abs", [](const ArrayBodyPtr& x) { return MoveArrayBody(Absolute(Array{x})); }, "x"_a);
    m.attr("absolute") = m.attr("abs");
    m.def("fabs", [](const ArrayBodyPtr& x) { return MoveArrayBody(Fabs(Array{x})); }, "x"_a);
    m.def("sign", [](const ArrayBodyPtr& x) { return MoveArrayBody(Sign(Array{x})); }, "x"_a);
    m.def("maximum", [](const ArrayBodyPtr& x1, Scalar x2) { return MoveArrayBody(Maximum(Array{x1}, x2)); }, "x1"_a, "x2"_a);
    m.def("maximum", [](Scalar x1, const ArrayBodyPtr& x2) { return MoveArrayBody(Maximum(x1, Array{x2})); }, "x1"_a, "x2"_a);
    m.def("maximum",
          [](const ArrayBodyPtr& x1, const ArrayBodyPtr& x2) { return MoveArrayBody(Maximum(Array{x1}, Array{x2})); },
          "x1"_a,
          "x2"_a);
    m.def("minimum", [](const ArrayBodyPtr& x1, Scalar x2) { return MoveArrayBody(Minimum(Array{x1}, x2)); }, "x1"_a, "x2"_a);
    m.def("minimum", [](Scalar x1, const ArrayBodyPtr& x2) { return MoveArrayBody(Minimum(x1, Array{x2})); }, "x1"_a, "x2"_a);
    m.def("minimum",
          [](const ArrayBodyPtr& x1, const ArrayBodyPtr& x2) { return MoveArrayBody(Minimum(Array{x1}, Array{x2})); },
          "x1"_a,
          "x2"_a);
}

void InitChainerxReduction(pybind11::module& m) {
    m.def("sum",
          [](const ArrayBodyPtr& a, int8_t axis, bool keepdims) { return MoveArrayBody(Sum(Array{a}, Axes{axis}, keepdims)); },
          "a"_a,
          "axis"_a,
          "keepdims"_a = false);
    m.def("sum",
          [](const ArrayBodyPtr& a, const absl::optional<std::vector<int8_t>>& axis, bool keepdims) {
              return MoveArrayBody(Sum(Array{a}, ToAxes(axis), keepdims));
          },
          "a"_a,
          "axis"_a = nullptr,
          "keepdims"_a = false);
    m.def("logsumexp",
          [](const ArrayBodyPtr& x, int8_t axis, bool keepdims) { return MoveArrayBody(LogSumExp(Array{x}, Axes{axis}, keepdims)); },
          "x"_a,
          "axis"_a,
          "keepdims"_a = false);
    m.def("logsumexp",
          [](const ArrayBodyPtr& x, const absl::optional<std::vector<int8_t>>& axis, bool keepdims) {
              return MoveArrayBody(LogSumExp(Array{x}, ToAxes(axis), keepdims));
          },
          "x"_a,
          "axis"_a = nullptr,
          "keepdims"_a = false);
    m.def("log_softmax",
          [](const ArrayBodyPtr& x, int8_t axis) { return MoveArrayBody(LogSoftmax(Array{x}, Axes{axis})); },
          "x"_a,
          "axis"_a);
    m.def("log_softmax",
          [](const ArrayBodyPtr& x, const absl::optional<std::vector<int8_t>>& axis) {
              return MoveArrayBody(LogSoftmax(Array{x}, ToAxes(axis)));
          },
          "x"_a,
          "axis"_a = nullptr);
    m.def("softmax", [](const ArrayBodyPtr& x, int8_t axis) { return MoveArrayBody(Softmax(Array{x}, Axes{axis})); }, "x"_a, "axis"_a);
    m.def("softmax",
          [](const ArrayBodyPtr& x, const absl::optional<std::vector<int8_t>>& axis) {
              return MoveArrayBody(Softmax(Array{x}, ToAxes(axis)));
          },
          "x"_a,
          "axis"_a = nullptr);
    m.def("cumsum",
          [](const ArrayBodyPtr& a, const absl::optional<int8_t>& axis) { return MoveArrayBody(Cumsum(Array{a}, axis)); },
          "a"_a,
          "axis"_a = nullptr);
}

void InitChainerxRounding(pybind11::module& m) {
    m.def("ceil", [](const ArrayBodyPtr& x) { return MoveArrayBody(Ceil(Array{x})); }, "x"_a);
    m.def("floor", [](const ArrayBodyPtr& x) { return MoveArrayBody(Floor(Array{x})); }, "x"_a);
}

void InitChainerxTrigonometric(pybind11::module& m) {
    m.def("sin", [](const ArrayBodyPtr& x) { return MoveArrayBody(Sin(Array{x})); }, "x"_a);
    m.def("cos", [](const ArrayBodyPtr& x) { return MoveArrayBody(Cos(Array{x})); }, "x"_a);
    m.def("tan", [](const ArrayBodyPtr& x) { return MoveArrayBody(Tan(Array{x})); }, "x"_a);
    m.def("arcsin", [](const ArrayBodyPtr& x) { return MoveArrayBody(Arcsin(Array{x})); }, "x"_a);
    m.def("arccos", [](const ArrayBodyPtr& x) { return MoveArrayBody(Arccos(Array{x})); }, "x"_a);
    m.def("arctan", [](const ArrayBodyPtr& x) { return MoveArrayBody(Arctan(Array{x})); }, "x"_a);
    m.def("arctan2",
          [](const ArrayBodyPtr& x1, const ArrayBodyPtr& x2) { return MoveArrayBody(Arctan2(Array{x1}, Array{x2})); },
          "x1"_a,
          "x2"_a);
    m.def("left_shift",
          [](const ArrayBodyPtr& x1, const ArrayBodyPtr& x2) { return MoveArrayBody(LeftShift(Array{x1}, Array{x2})); },
          "x1"_a,
          "x2"_a);
    m.def("left_shift", [](const ArrayBodyPtr& x1, Scalar x2) { return MoveArrayBody(LeftShift(Array{x1}, x2)); }, "x1"_a, "x2"_a);
    m.def("left_shift", [](Scalar x1, const ArrayBodyPtr& x2) { return MoveArrayBody(LeftShift(x1, Array{x2})); }, "x1"_a, "x2"_a);
    m.def("right_shift",
          [](const ArrayBodyPtr& x1, const ArrayBodyPtr& x2) { return MoveArrayBody(RightShift(Array{x1}, Array{x2})); },
          "x1"_a,
          "x2"_a);
    m.def("right_shift", [](const ArrayBodyPtr& x1, Scalar x2) { return MoveArrayBody(RightShift(Array{x1}, x2)); }, "x1"_a, "x2"_a);
    m.def("right_shift", [](Scalar x1, const ArrayBodyPtr& x2) { return MoveArrayBody(RightShift(x1, Array{x2})); }, "x1"_a, "x2"_a);
}

void InitChainerxSorting(pybind11::module& m) {
    // sorting routines
    m.def("argmax",
          [](const ArrayBodyPtr& a, const absl::optional<int8_t>& axis) { return MoveArrayBody(ArgMax(Array{a}, ToAxes(axis))); },
          "a"_a,
          "axis"_a = nullptr);
    m.def("argmin",
          [](const ArrayBodyPtr& a, const absl::optional<int8_t>& axis) { return MoveArrayBody(ArgMin(Array{a}, ToAxes(axis))); },
          "a"_a,
          "axis"_a = nullptr);
}

void InitChainerxStatistics(pybind11::module& m) {
    // statistics routines
    m.def("amax",
          [](const ArrayBodyPtr& a, int8_t axis, bool keepdims) { return MoveArrayBody(AMax(Array{a}, Axes{axis}, keepdims)); },
          "a"_a,
          "axis"_a,
          "keepdims"_a = false);
    m.def("amax",
          [](const ArrayBodyPtr& a, const absl::optional<std::vector<int8_t>>& axis, bool keepdims) {
              return MoveArrayBody(AMax(Array{a}, ToAxes(axis), keepdims));
          },
          "a"_a,
          "axis"_a = nullptr,
          "keepdims"_a = false);
    m.attr("max") = m.attr("amax");
    m.def("amin",
          [](const ArrayBodyPtr& a, int8_t axis, bool keepdims) { return MoveArrayBody(AMin(Array{a}, Axes{axis}, keepdims)); },
          "a"_a,
          "axis"_a,
          "keepdims"_a = false);
    m.def("amin",
          [](const ArrayBodyPtr& a, const absl::optional<std::vector<int8_t>>& axis, bool keepdims) {
              return MoveArrayBody(AMin(Array{a}, ToAxes(axis), keepdims));
          },
          "a"_a,
          "axis"_a = nullptr,
          "keepdims"_a = false);
    m.attr("min") = m.attr("amin");
    m.def("mean",
          [](const ArrayBodyPtr& a, int8_t axis, bool keepdims) { return MoveArrayBody(Mean(Array{a}, Axes{axis}, keepdims)); },
          "a"_a,
          "axis"_a,
          "keepdims"_a = false);
    m.def("mean",
          [](const ArrayBodyPtr& a, const absl::optional<std::vector<int8_t>>& axis, bool keepdims) {
              return MoveArrayBody(Mean(Array{a}, ToAxes(axis), keepdims));
          },
          "a"_a,
          "axis"_a = nullptr,
          "keepdims"_a = false);
    m.def("var",
          [](const ArrayBodyPtr& a, int8_t axis, bool keepdims) { return MoveArrayBody(Var(Array{a}, Axes{axis}, keepdims)); },
          "a"_a,
          "axis"_a,
          "keepdims"_a = false);
    m.def("var",
          [](const ArrayBodyPtr& a, const absl::optional<std::vector<int8_t>>& axis, bool keepdims) {
              return MoveArrayBody(Var(Array{a}, ToAxes(axis), keepdims));
          },
          "a"_a,
          "axis"_a = nullptr,
          "keepdims"_a = false);
}

void InitChainerxConnection(pybind11::module& m) {
    // connection routines
    m.def("conv",
          [](const ArrayBodyPtr& x,
             const ArrayBodyPtr& w,
             const absl::optional<ArrayBodyPtr>& b,
             py::handle stride,
             py::handle pad,
             bool cover_all) {
              // Create an Array from x to compute the image dimensions and the expected number of stride and padding elements.
              Array x_array{x};
              int8_t ndim = x_array.ndim() - 2;
              return MoveArrayBody(
                      Conv(x_array,
                           Array{w},
                           b.has_value() ? absl::optional<Array>{Array{*b}} : absl::nullopt,
                           ToStackVector<int64_t>(stride, ndim),
                           ToStackVector<int64_t>(pad, ndim),
                           cover_all));
          },
          "x"_a,
          "w"_a,
          "b"_a = nullptr,
          "stride"_a = 1,
          "pad"_a = 0,
          "cover_all"_a = false);
    m.def("conv_transpose",
          [](const ArrayBodyPtr& x,
             const ArrayBodyPtr& w,
             const absl::optional<ArrayBodyPtr>& b,
             py::handle stride,
             py::handle pad,
             const absl::optional<py::tuple>& outsize) {
              // Create an Array from x to compute the image dimensions and the expected number of stride and padding elements.
              Array x_array{x};
              int8_t ndim = x_array.ndim() - 2;
              return MoveArrayBody(ConvTranspose(
                      x_array,
                      Array{w},
                      b.has_value() ? absl::optional<Array>{Array{*b}} : absl::nullopt,
                      ToStackVector<int64_t>(stride, ndim),
                      ToStackVector<int64_t>(pad, ndim),
                      outsize.has_value() ? absl::optional<Dims>{ToStackVector<int64_t>(*outsize, ndim)} : absl::nullopt));
          },
          "x"_a,
          "w"_a,
          "b"_a = nullptr,
          "stride"_a = 1,
          "pad"_a = 0,
          "outsize"_a = nullptr);
    m.def("linear",
          [](const ArrayBodyPtr& x, const ArrayBodyPtr& w, const absl::optional<ArrayBodyPtr>& b, int8_t n_batch_axes) {
              return MoveArrayBody(
                      Linear(Array{x}, Array{w}, b.has_value() ? absl::optional<Array>{Array{*b}} : absl::nullopt, n_batch_axes));
          },
          "x"_a,
          "w"_a,
          "b"_a = nullptr,
          "n_batch_axes"_a = 1);
}

void InitChainerxNormalization(pybind11::module& m) {
    // normalization routines
    m.def("batch_norm",
          [](const ArrayBodyPtr& x,
             const ArrayBodyPtr& gamma,
             const ArrayBodyPtr& beta,
             const ArrayBodyPtr& running_mean,
             const ArrayBodyPtr& running_var,
             Scalar eps,
             Scalar decay,
             const absl::optional<std::vector<int8_t>>& axis) {
              return MoveArrayBody(
                      BatchNorm(Array{x}, Array{gamma}, Array{beta}, Array{running_mean}, Array{running_var}, eps, decay, ToAxes(axis)));
          },
          "x"_a,
          "gamma"_a,
          "beta"_a,
          "running_mean"_a,
          "running_var"_a,
          "eps"_a = 2e-5,
          "decay"_a = 0.9,
          "axis"_a = nullptr);
    m.def("fixed_batch_norm",
          [](const ArrayBodyPtr& x,
             const ArrayBodyPtr& gamma,
             const ArrayBodyPtr& beta,
             const ArrayBodyPtr& mean,
             const ArrayBodyPtr& var,
             Scalar eps,
             const absl::optional<std::vector<int8_t>>& axis) {
              return MoveArrayBody(FixedBatchNorm(Array{x}, Array{gamma}, Array{beta}, Array{mean}, Array{var}, eps, ToAxes(axis)));
          },
          "x"_a,
          "gamma"_a,
          "beta"_a,
          "mean"_a,
          "var"_a,
          "eps"_a = 2e-5,
          "axis"_a = nullptr);
}

void InitChainerxPooling(pybind11::module& m) {
    // pooling routines
    // TODO(sonots): Support return_indicies option of chainer.functions.max_pooling_nd.
    m.def("max_pool",
          [](const ArrayBodyPtr& x, py::handle ksize, py::handle stride, py::handle pad, bool cover_all) {
              Array x_array{x};
              int8_t ndim = x_array.ndim() - 2;
              return MoveArrayBody(
                      MaxPool(x_array,
                              ToStackVector<int64_t>(ksize, ndim),
                              stride.is_none() ? ToStackVector<int64_t>(ksize, ndim) : ToStackVector<int64_t>(stride, ndim),
                              ToStackVector<int64_t>(pad, ndim),
                              cover_all));
          },
          "x"_a,
          "ksize"_a,
          "stride"_a = py::none(),
          "pad"_a = 0,
          "cover_all"_a = false);
    m.def("average_pool",
          [](const ArrayBodyPtr& x, py::handle ksize, py::handle stride, py::handle pad, const std::string& pad_mode) {
              Array x_array{x};
              int8_t ndim = x_array.ndim() - 2;

              AveragePoolPadMode mode{};
              if (pad_mode == "zero") {
                  mode = AveragePoolPadMode::kZero;
              } else if (pad_mode == "ignore") {
                  mode = AveragePoolPadMode::kIgnore;
              } else {
                  throw py::value_error{"pad_mode must be either of 'zero' or 'ignore'"};
              }

              return MoveArrayBody(AveragePool(
                      x_array,
                      ToStackVector<int64_t>(ksize, ndim),
                      stride.is_none() ? ToStackVector<int64_t>(ksize, ndim) : ToStackVector<int64_t>(stride, ndim),
                      ToStackVector<int64_t>(pad, ndim),
                      mode));
          },
          "x"_a,
          "ksize"_a,
          "stride"_a = py::none(),
          "pad"_a = 0,
          "pad_mode"_a = "ignore");
}

void InitChainerxLoss(pybind11::module& m) {
    m.def("absolute_error",
          [](const ArrayBodyPtr& x1, const ArrayBodyPtr& x2) { return MoveArrayBody(AbsoluteError(Array{x1}, Array{x2})); },
          "x1"_a,
          "x2"_a);
    m.def("squared_error",
          [](const ArrayBodyPtr& x1, const ArrayBodyPtr& x2) { return MoveArrayBody(SquaredError(Array{x1}, Array{x2})); },
          "x1"_a,
          "x2"_a);
    m.def("gaussian_kl_divergence",
          [](const ArrayBodyPtr& mean, const ArrayBodyPtr& ln_var) {
              return MoveArrayBody(GaussianKLDivergence(Array{mean}, Array{ln_var}));
          },
          "mean"_a,
          "ln_var"_a);
    m.def("huber_loss",
          [](const ArrayBodyPtr& x1, const ArrayBodyPtr& x2, Scalar delta) {
              return MoveArrayBody(HuberLoss(Array{x1}, Array{x2}, delta));
          },
          "x1"_a,
          "x2"_a,
          "delta"_a);
}

}  // namespace

void InitChainerxRoutines(pybind11::module& m) {
    InitChainerxCreation(m);
    InitChainerxIndexing(m);
    InitChainerxLinalg(m);
    InitChainerxLogic(m);
    InitChainerxLoss(m);
    InitChainerxManipulation(m);
    InitChainerxActivation(m);
    InitChainerxArithmetic(m);
    InitChainerxBinary(m);
    InitChainerxExpLog(m);
    InitChainerxHyperbolic(m);
    InitChainerxMisc(m);
    InitChainerxReduction(m);
    InitChainerxRounding(m);
    InitChainerxTrigonometric(m);
    InitChainerxSorting(m);
    InitChainerxStatistics(m);
    InitChainerxConnection(m);
    InitChainerxNormalization(m);
    InitChainerxPooling(m);
}

}  // namespace python_internal
}  // namespace python
}  // namespace chainerx<|MERGE_RESOLUTION|>--- conflicted
+++ resolved
@@ -647,7 +647,6 @@
           [](const ArrayBodyPtr& x, Scalar slope) { return MoveArrayBody(LeakyRelu(Array{x}, slope)); },
           "x"_a,
           "slope"_a = 0.2);
-<<<<<<< HEAD
     m.def("tree_lstm", [](py::args args) {
       std::vector<ArrayBodyPtr> arrays = py::cast<std::vector<ArrayBodyPtr>>(args);
       std::vector<Array> input;
@@ -656,9 +655,7 @@
       }
       return ToTuple(TreeLstm(input));
     });
-=======
     m.def("softplus", [](const ArrayBodyPtr& x, double beta) { return MoveArrayBody(Softplus(Array{x}, beta)); }, "x"_a, "beta"_a = 1.0);
->>>>>>> 400c07d6
 }
 
 void InitChainerxArithmetic(pybind11::module& m) {
