--- conflicted
+++ resolved
@@ -1,8 +1,4 @@
-<<<<<<< HEAD
 set(srcs
-=======
-pybind11_add_module(_core.so MODULE
->>>>>>> e1b5b860
     core_module.cc
     array.cc
     array_index.cc
@@ -26,7 +22,6 @@
     testing/testing_module.cc
     )
 
-<<<<<<< HEAD
 if(${CUDA_FOUND})
     set(srcs
         ${srcs}
@@ -38,21 +33,16 @@
         )
 endif()
 
-add_library(_core.so MODULE ${srcs})
+pybind11_add_module(_core.so MODULE ${srcs})
 
-=======
->>>>>>> e1b5b860
 if(${APPLE})
     target_link_libraries(_core.so PRIVATE "-Wl,-rpath,@loader_path" chainerx)
 else()
     target_link_libraries(_core.so PRIVATE "-Wl,-R,'$ORIGIN/.'" chainerx)
 endif()
 
-<<<<<<< HEAD
-=======
 # Visibility (CXX_VISIBILITY_PRESET) must be set to "default" to register custom exceptions, overriding the visibility configured by pybind11_add_module.
 # Note however that this only seems to be an issue when building with libc++.
->>>>>>> e1b5b860
 set_target_properties(_core.so
     PROPERTIES
     PREFIX "${PYTHON_MODULE_PREFIX}"
