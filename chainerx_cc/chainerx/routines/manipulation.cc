#include "chainerx/routines/manipulation.h"

#include <algorithm>
#include <cstddef>
#include <cstdint>
#include <functional>
#include <numeric>
#include <sstream>
#include <string>
#include <vector>

#include <nonstd/optional.hpp>

#include "chainerx/array.h"
#include "chainerx/axes.h"
#include "chainerx/backprop_mode.h"
#include "chainerx/backward_builder.h"
#include "chainerx/backward_context.h"
#include "chainerx/device.h"
#include "chainerx/error.h"
#include "chainerx/graph.h"
#include "chainerx/macro.h"
#include "chainerx/shape.h"
#include "chainerx/strides.h"

#include "chainerx/routines/creation.h"

namespace chainerx {

Scalar AsScalar(const Array& a) {
    if (a.GetTotalSize() != 1) {
        throw DimensionError{"Cannot convert an array of size ", a.GetTotalSize(), " to a scalar, size must be 1."};
    }

    // Copy to the native device
    Array native_copy = a.ToNative();

    // Retrieve the value
    return VisitDtype(a.dtype(), [&native_copy](auto pt) -> Scalar {
        using T = typename decltype(pt)::type;
        const uint8_t* ptr = static_cast<const uint8_t*>(native_copy.data().get()) + native_copy.offset();
        auto typed_ptr = reinterpret_cast<const T*>(ptr);  // NOLINT(cppcoreguidelines-pro-type-reinterpret-cast)
        return Scalar{*typed_ptr};
    });
}

Array RollAxis(const Array& a, int8_t axis, int8_t start) {
    // TODO(hvy): Optimize the implementation.
    axis = internal::NormalizeAxis(axis, a.ndim());

    // start can be a.ndim() so we cannot use NormalizeAxis here.
    if (start < -a.ndim() || start > a.ndim()) {
        throw DimensionError{"start arg out of bounds. start: ", start, ", ndim: ", a.ndim()};
    }
    if (start < 0) {
        start += a.ndim();
    }

    Axes axes;
    for (int8_t i = 0; i < a.ndim(); ++i) {
        if (i == start) {
            axes.emplace_back(axis);
        }
        if (i != axis) {
            axes.emplace_back(i);
        }
    }
    if (start == a.ndim()) {
        axes.emplace_back(axis);
    }
    return Transpose(a, axes);
}

Array Transpose(const Array& a, const OptionalAxes& axes) {
    Axes real_axes;
    if (axes.has_value()) {
        if (axes->ndim() != a.ndim()) {
            throw DimensionError{"Axes do not match, input array dimensions: ", a.ndim(), " but axes: ", axes->ndim()};
        }
        real_axes = internal::GetNormalizedAxes(*axes, a.ndim());
    } else {
        for (int8_t i = 0; i < a.ndim(); ++i) {
            real_axes.emplace_back(a.ndim() - i - 1);
        }
    }
    CHAINERX_ASSERT(real_axes.ndim() == a.ndim());

    Shape out_shape;
    Strides out_strides;
    for (int8_t axis : real_axes) {
        out_shape.emplace_back(a.shape()[axis]);
        out_strides.emplace_back(a.strides()[axis]);
    }

    Array out = internal::MakeArray(out_shape, out_strides, a.dtype(), a.device(), a.data(), a.offset());

    BackwardBuilder bb{"transpose", a, out};
    if (BackwardBuilder::Target bt = bb.CreateTarget(0)) {
        bt.Define([real_axes](BackwardContext& bctx) {
            Axes backward_axes;
            backward_axes.resize(real_axes.ndim());
            for (int8_t i = 0; i < real_axes.ndim(); ++i) {
                backward_axes[real_axes[i]] = i;
            }
            bctx.input_grad() = bctx.output_grad()->Transpose(backward_axes);
        });
    }
    bb.Finalize();

    return out;
}

namespace {

// Returns a shape where the length of at most one dimension is inferred from the total size and the remaining dimensions.
// Such a dimension is given by a negative length, i.e. Shape{2, 3, -1}.
// If the given shape does not contain such a dimension, this function will return a copy of the given shape.
// If there exists multiple negative lengths or if the negative length dimension cannot be inferred due to non divisbility, an
// DimensionError is thrown.
Shape GetInferredShape(const Shape& shape, int64_t total_size) {
    Shape inferred_shape = shape;

    auto it = std::find_if(inferred_shape.begin(), inferred_shape.end(), [](int64_t dim) { return dim < 0; });
    if (it != inferred_shape.end()) {
        if (std::find_if(std::next(it), inferred_shape.end(), [](int64_t dim) { return dim < 0; }) != inferred_shape.end()) {
            throw DimensionError{"Can only specify one unknown dimension"};
        }
        int64_t rest_size = std::accumulate(inferred_shape.begin(), it, int64_t{1}, std::multiplies<>()) *
                            std::accumulate(std::next(it), inferred_shape.end(), int64_t{1}, std::multiplies<>());
        *it = total_size / rest_size;
    }

    if (total_size != inferred_shape.GetTotalSize()) {
        throw DimensionError{"Cannot reshape array of size ", total_size, " into shape ", shape};
    }
    return inferred_shape;
}

}  // namespace

Array Reshape(const Array& a, const Shape& newshape) {
    const Shape& in_shape = a.shape();
    const Strides& in_strides = a.strides();

    // If the shape is unchanged, just return a view.
    if (in_shape == newshape) {
        return a.MakeView();
    }

    // Check for invalid shape.
    int64_t total_size = in_shape.GetTotalSize();
    Shape out_shape = GetInferredShape(newshape, total_size);
    int64_t item_size = a.GetItemSize();
    Strides strides{};
    if (total_size == 0) {
        // Calculate the strides for 0-sized array.
        strides.resize(out_shape.ndim());
        strides.back() = item_size;
        for (int8_t i = out_shape.ndim() - 1; i >= 1; --i) {
            strides[i - 1] = strides[i] * std::max(int64_t{1}, out_shape[i]);
        }
    } else {
        // Calculate the strides for non-0-sized array.

        // reduced_shape and reduced_strides are the shortest shape and strides which can be convertible from input shape and strides
        // without copy.
        Shape reduced_shape{};
        Strides reduced_strides{};
        if (total_size == 1) {
            reduced_shape.push_back(int64_t{1});
            reduced_strides.push_back(item_size);
        } else {
            int8_t i = 0;
            // Ignore preceding 1-length dimensions
            while (i < in_shape.ndim() && in_shape[i] == 1) {
                ++i;
            }
            // Add the first pair
            reduced_shape.emplace_back(in_shape[i]);
            reduced_strides.emplace_back(in_strides[i]);
            ++i;
            // Reduce the remaining
            for (; i < in_shape.ndim(); ++i) {
                int64_t dim = in_shape[i];
                int64_t st = in_strides[i];
                CHAINERX_ASSERT(dim > 0);
                if (dim == 1 && st == 0) {
                    // If the axis has unit-length with no stride, skip this dimension.
                } else if (dim * st == reduced_strides.back()) {
                    // If the pair is compatible with the previous stride, reduce the pair to it.
                    reduced_shape.back() *= dim;
                    reduced_strides.back() = st;
                } else {
                    // Otherwise, add a new shape and stride.
                    reduced_shape.push_back(dim);
                    reduced_strides.push_back(st);
                }
            }
        }
        CHAINERX_ASSERT(reduced_shape.size() == reduced_strides.size());
        CHAINERX_ASSERT(!reduced_shape.empty());

        // Construct the strides for no-copy reshape.
        // If it's not possible, can_reshape_without_copy will be false.
        bool can_reshape_without_copy = true;
        if (out_shape.ndim() > 0) {
            int64_t last_stride = reduced_shape[0] * reduced_strides[0];
            size_t i_dim = 0;
            for (int64_t dim : out_shape) {
                if (dim <= 1) {
                    strides.push_back(last_stride);
                    continue;
                }
                if (i_dim >= reduced_shape.size() || reduced_shape[i_dim] % dim != 0) {
                    strides.clear();
                    can_reshape_without_copy = false;
                    break;
                }
                reduced_shape[i_dim] /= dim;
                last_stride = reduced_shape[i_dim] * reduced_strides[i_dim];
                strides.push_back(last_stride);
                if (reduced_shape[i_dim] == 1) {
                    ++i_dim;
                }
            }
        }

        if (!can_reshape_without_copy) {
            // Copy is required.
            return a.Copy().Reshape(out_shape);
        }
        CHAINERX_ASSERT(strides.size() == out_shape.size());
    }

    Array out = internal::MakeArray(out_shape, strides, a.dtype(), a.device(), a.data(), a.offset());

    BackwardBuilder bb{"reshape", a, out};
    if (BackwardBuilder::Target bt = bb.CreateTarget(0)) {
        bt.Define([in_shape](BackwardContext& bctx) { bctx.input_grad() = bctx.output_grad()->Reshape(in_shape); });
    }
    bb.Finalize();

    CHAINERX_ASSERT(out.shape() == out_shape);
    CHAINERX_ASSERT(out.strides().size() == out_shape.size());
    return out;
}

Array Squeeze(const Array& a, const OptionalAxes& axis) {
    const Shape& in_shape = a.shape();
    const Strides& in_strides = a.strides();

    Shape out_shape{};
    Strides out_strides{};

    if (axis.has_value()) {
        const Axes sorted_axis = internal::GetSortedAxes(*axis, in_shape.ndim());

        int64_t i_axis = 0;
        for (int64_t i = 0; i < in_shape.ndim(); ++i) {
            if (i_axis < static_cast<int64_t>(sorted_axis.size()) && sorted_axis[i_axis] == i) {
                ++i_axis;
                if (in_shape[i] != 1) {
                    std::ostringstream os;
                    os << "Cannot squeeze out non-unit-length axes, where shape was " << in_shape.ToString();
                    os << " and axes were (";
                    for (auto it = axis->begin(); it != axis->end(); ++it) {
                        if (it != axis->begin()) {
                            os << ", ";
                        }
                        os << *it;
                    }
                    os << (axis->size() == 1 ? ",)." : ").");
                    throw DimensionError{os.str()};
                }
            } else {
                out_shape.emplace_back(in_shape[i]);
                out_strides.emplace_back(in_strides[i]);
            }
        }
    } else {  // All axes are candidates for removal if none are given.
        for (int64_t i = 0; i < in_shape.ndim(); ++i) {
            if (in_shape[i] != 1) {
                out_shape.emplace_back(in_shape[i]);
                out_strides.emplace_back(in_strides[i]);
            }
        }
    }

    if (in_shape.size() == out_shape.size()) {
        return a;
    }

    Array out = internal::MakeArray(out_shape, out_strides, a.dtype(), a.device(), a.data(), a.offset());

    BackwardBuilder bb{"squeeze", a, out};
    if (BackwardBuilder::Target bt = bb.CreateTarget(0)) {
        bt.Define([in_shape](BackwardContext& bctx) { bctx.input_grad() = bctx.output_grad()->Reshape(in_shape); });
    }
    bb.Finalize();

    return out;
}

Array BroadcastTo(const Array& array, const Shape& shape) {
    const Shape& in_shape = array.shape();
    const Strides& in_strides = array.strides();

    if (in_shape.size() > shape.size()) {
        throw DimensionError{"Cannot broadcast to smaller dimensions from ", in_shape, " to ", shape, "."};
    }

    // Compute the new set of strides after broadcastining.
    Strides strides;
    strides.resize(shape.ndim());
    int8_t i_in = in_shape.ndim() - 1;
    for (int8_t i_out = shape.ndim() - 1; i_out >= 0; --i_out) {
        int64_t out_dim = shape[i_out];
        // If this dimension is to be broadcasted, nonbroadcast_stride is unset.
        // Otherwise, it holds the new stride.
        nonstd::optional<int64_t> nonbroadcast_stride{};
        if (i_in >= 0) {
            int64_t in_dim = in_shape[i_in];
            if (in_dim == 1) {
                // do nothing; broadcast
            } else if (in_dim == out_dim) {
                nonbroadcast_stride = in_strides[i_in];
            } else {
                throw DimensionError{"Invalid broadcast from ", in_shape, " to ", shape};
            }
            --i_in;
        } else {
            // do nothing; broadcast
        }

        if (nonbroadcast_stride.has_value()) {
            // non-broadcast dimension
            strides[i_out] = nonbroadcast_stride.value();
        } else {
            // broadcast dimension
            strides[i_out] = int64_t{0};
        }
    }
    CHAINERX_ASSERT(i_in == -1);
    CHAINERX_ASSERT(strides.ndim() == shape.ndim());

    Array out = internal::MakeArray(shape, strides, array.dtype(), array.device(), array.data(), array.offset());

    BackwardBuilder bb{"broadcast_to", array, out};
    if (BackwardBuilder::Target bt = bb.CreateTarget(0)) {
        bt.Define([in_shape](BackwardContext& bctx) {
            const Array& gout = *bctx.output_grad();
            if (gout.shape() == in_shape) {
                bctx.input_grad() = gout;
                return;
            }

            int8_t lead = gout.ndim() - in_shape.ndim();
            Axes lead_axis{};
            lead_axis.resize(lead);
            std::iota(lead_axis.begin(), lead_axis.end(), int8_t{0});

            Axes axis{lead_axis};
            for (int8_t i = 0; i < in_shape.ndim(); ++i) {
                if (in_shape[i] == 1) {
                    axis.emplace_back(i + lead);
                }
            }
            axis.erase(std::unique(axis.begin(), axis.end()), axis.end());  // Sum does not accept axis with duplicate elements

            Array gin = gout.Sum(axis, true);
            if (lead > 0) {
                bctx.input_grad() = gin.Squeeze(lead_axis);
            } else {
                bctx.input_grad() = std::move(gin);
            }
        });
    }
    bb.Finalize();

    return out;
}

<<<<<<< HEAD
namespace {

Array ConcatenateImpl(const std::vector<Array>& arrays, int8_t axis) {
    if (arrays.empty()) {
        throw DimensionError{"Need at least one array to concatenate"};
    }

    Shape shape = arrays.front().shape();
    Dtype dtype = arrays.front().dtype();
    Device& device = arrays.front().device();
    uint8_t ndim = shape.size();
    axis = internal::NormalizeAxis(axis, ndim);
    shape[axis] = 0;

    for (const Array& array : arrays) {
        const Shape& s = array.shape();
        if (ndim != s.size()) {
            throw DimensionError{"All the input arrays must have same number of dimensions"};
        }
        if (dtype != array.dtype()) {
            throw DtypeError{"All the input arrays must have same dtypes"};
        }
        for (int8_t i = 0; i < ndim; ++i) {
            if (axis == i) {
                shape[i] += s[i];
            } else if (shape[i] != s[i]) {
                throw DimensionError{"All the input array dimensions except for the concatenation axis must match exactly"};
            }
        }
    }

    Array out = Empty(shape, dtype, device);
    const Strides& strides = out.strides();
    {
        NoBackpropModeScope scope{};
        int64_t out_offset = 0;
        for (const Array& array : arrays) {
            const Shape& shape = array.shape();
            Array sliced_out = internal::MakeArray(shape, strides, dtype, device, out.data(), out_offset);
            device.Copy(array, sliced_out);
            out_offset += strides[axis] * shape[axis];
        }
    }

    // TODO(imanishi): Implement backward
=======
std::vector<Array> Split(const Array& ary, int64_t sections, int8_t axis) {
    if (sections < 1) {
        throw DimensionError("Number of sections must be larger than 0.");
    }

    const Shape& in_shape = ary.shape();
    int8_t axis_norm = internal::NormalizeAxis(axis, ary.ndim());
    int64_t in_dim = in_shape[axis_norm];

    if (in_dim % sections != 0) {
        throw DimensionError("Array split does not result in an equal division.");
    }

    Shape out_shape = in_shape;
    int64_t out_dim = in_dim / sections;
    out_shape[axis_norm] = out_dim;
    int64_t out_stride = ary.strides()[axis_norm];
    int64_t out_offset = ary.offset();

    std::vector<Array> out;

    for (int64_t i = 0; i < sections; ++i) {
        out.emplace_back(internal::MakeArray(out_shape, ary.strides(), ary.dtype(), ary.device(), ary.data(), out_offset));
        out_offset += out_stride * out_dim;
    }
>>>>>>> bbf429c5

    return out;
}

<<<<<<< HEAD
}  // namespace

Array Concatenate(const std::vector<Array>& arrays) { return ConcatenateImpl(arrays, 0); }

Array Concatenate(const std::vector<Array>& arrays, nonstd::optional<int8_t> axis) {
    if (axis.has_value()) {
        return ConcatenateImpl(arrays, *axis);
    }
    std::vector<Array> raveled_arrays;
    raveled_arrays.reserve(arrays.size());
    std::transform(arrays.begin(), arrays.end(), std::back_inserter(raveled_arrays), [](const Array& array) {
        Shape shape{array.GetTotalSize()};
        return array.Reshape(shape);
    });
    return ConcatenateImpl(raveled_arrays, 0);
=======
std::vector<Array> Split(const Array& ary, std::vector<int64_t> indices, int8_t axis) {
    const Shape& in_shape = ary.shape();
    int8_t axis_norm = internal::NormalizeAxis(axis, ary.ndim());
    int64_t in_dim = in_shape[axis_norm];

    // Wrap negative indices.
    std::transform(
            indices.begin(), indices.end(), indices.begin(), [in_dim](int64_t index) { return index >= 0 ? index : index + in_dim; });
    indices.emplace_back(in_dim);

    Shape out_shape = in_shape;
    int64_t& out_dim = out_shape[axis_norm];
    int64_t out_stride = ary.strides()[axis_norm];
    int64_t out_offset = ary.offset();
    int64_t slice_start = 0;

    std::vector<Array> out;

    for (int64_t index : indices) {
        int64_t slice_stop = std::min(in_dim, std::max(int64_t{0}, index));
        int64_t slice_step = slice_stop - slice_start;

        // Update the dimension of interest in the output shape.
        out_dim = std::max(int64_t{0}, slice_step);

        out.emplace_back(internal::MakeArray(out_shape, ary.strides(), ary.dtype(), ary.device(), ary.data(), out_offset));

        out_offset += out_stride * slice_step;
        slice_start = slice_stop;
    }

    return out;
>>>>>>> bbf429c5
}

}  // namespace chainerx<|MERGE_RESOLUTION|>--- conflicted
+++ resolved
@@ -380,7 +380,6 @@
     return out;
 }
 
-<<<<<<< HEAD
 namespace {
 
 Array ConcatenateImpl(const std::vector<Array>& arrays, int8_t axis) {
@@ -426,38 +425,10 @@
     }
 
     // TODO(imanishi): Implement backward
-=======
-std::vector<Array> Split(const Array& ary, int64_t sections, int8_t axis) {
-    if (sections < 1) {
-        throw DimensionError("Number of sections must be larger than 0.");
-    }
-
-    const Shape& in_shape = ary.shape();
-    int8_t axis_norm = internal::NormalizeAxis(axis, ary.ndim());
-    int64_t in_dim = in_shape[axis_norm];
-
-    if (in_dim % sections != 0) {
-        throw DimensionError("Array split does not result in an equal division.");
-    }
-
-    Shape out_shape = in_shape;
-    int64_t out_dim = in_dim / sections;
-    out_shape[axis_norm] = out_dim;
-    int64_t out_stride = ary.strides()[axis_norm];
-    int64_t out_offset = ary.offset();
-
-    std::vector<Array> out;
-
-    for (int64_t i = 0; i < sections; ++i) {
-        out.emplace_back(internal::MakeArray(out_shape, ary.strides(), ary.dtype(), ary.device(), ary.data(), out_offset));
-        out_offset += out_stride * out_dim;
-    }
->>>>>>> bbf429c5
-
-    return out;
-}
-
-<<<<<<< HEAD
+
+    return out;
+}
+
 }  // namespace
 
 Array Concatenate(const std::vector<Array>& arrays) { return ConcatenateImpl(arrays, 0); }
@@ -473,7 +444,37 @@
         return array.Reshape(shape);
     });
     return ConcatenateImpl(raveled_arrays, 0);
-=======
+}
+
+std::vector<Array> Split(const Array& ary, int64_t sections, int8_t axis) {
+    if (sections < 1) {
+        throw DimensionError("Number of sections must be larger than 0.");
+    }
+
+    const Shape& in_shape = ary.shape();
+    int8_t axis_norm = internal::NormalizeAxis(axis, ary.ndim());
+    int64_t in_dim = in_shape[axis_norm];
+
+    if (in_dim % sections != 0) {
+        throw DimensionError("Array split does not result in an equal division.");
+    }
+
+    Shape out_shape = in_shape;
+    int64_t out_dim = in_dim / sections;
+    out_shape[axis_norm] = out_dim;
+    int64_t out_stride = ary.strides()[axis_norm];
+    int64_t out_offset = ary.offset();
+
+    std::vector<Array> out;
+
+    for (int64_t i = 0; i < sections; ++i) {
+        out.emplace_back(internal::MakeArray(out_shape, ary.strides(), ary.dtype(), ary.device(), ary.data(), out_offset));
+        out_offset += out_stride * out_dim;
+    }
+
+    return out;
+}
+
 std::vector<Array> Split(const Array& ary, std::vector<int64_t> indices, int8_t axis) {
     const Shape& in_shape = ary.shape();
     int8_t axis_norm = internal::NormalizeAxis(axis, ary.ndim());
@@ -506,7 +507,6 @@
     }
 
     return out;
->>>>>>> bbf429c5
 }
 
 }  // namespace chainerx