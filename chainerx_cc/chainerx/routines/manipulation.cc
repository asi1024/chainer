#include "chainerx/routines/manipulation.h"

#include <algorithm>
#include <cstddef>
#include <cstdint>
#include <functional>
#include <numeric>
#include <sstream>
#include <string>
#include <vector>

#include <nonstd/optional.hpp>

#include "chainerx/array.h"
#include "chainerx/axes.h"
#include "chainerx/backprop_mode.h"
#include "chainerx/backward_builder.h"
#include "chainerx/backward_context.h"
#include "chainerx/device.h"
#include "chainerx/error.h"
#include "chainerx/graph.h"
#include "chainerx/macro.h"
#include "chainerx/shape.h"
#include "chainerx/strides.h"

#include "chainerx/routines/creation.h"

namespace chainerx {

Scalar AsScalar(const Array& a) {
    if (a.GetTotalSize() != 1) {
        throw DimensionError{"Cannot convert an array of size ", a.GetTotalSize(), " to a scalar, size must be 1."};
    }

    // Copy to the native device
    Array native_copy = a.ToNative();

    // Retrieve the value
    return VisitDtype(a.dtype(), [&native_copy](auto pt) -> Scalar {
        using T = typename decltype(pt)::type;
        const uint8_t* ptr = static_cast<const uint8_t*>(native_copy.data().get()) + native_copy.offset();
        auto typed_ptr = reinterpret_cast<const T*>(ptr);  // NOLINT(cppcoreguidelines-pro-type-reinterpret-cast)
        return Scalar{*typed_ptr};
    });
}

Array RollAxis(const Array& a, int8_t axis, int8_t start) {
    // TODO(hvy): Optimize the implementation.
    axis = internal::NormalizeAxis(axis, a.ndim());

    // start can be a.ndim() so we cannot use NormalizeAxis here.
    if (start < -a.ndim() || start > a.ndim()) {
        throw DimensionError{"start arg out of bounds. start: ", start, ", ndim: ", a.ndim()};
    }
    if (start < 0) {
        start += a.ndim();
    }

    Axes axes;
    for (int8_t i = 0; i < a.ndim(); ++i) {
        if (i == start) {
            axes.emplace_back(axis);
        }
        if (i != axis) {
            axes.emplace_back(i);
        }
    }
    if (start == a.ndim()) {
        axes.emplace_back(axis);
    }
    return Transpose(a, axes);
}

Array Transpose(const Array& a, const OptionalAxes& axes) {
    Axes real_axes;
    if (axes.has_value()) {
        if (axes->ndim() != a.ndim()) {
            throw DimensionError{"Axes do not match, input array dimensions: ", a.ndim(), " but axes: ", axes->ndim()};
        }
        real_axes = internal::GetNormalizedAxes(*axes, a.ndim());
    } else {
        for (int8_t i = 0; i < a.ndim(); ++i) {
            real_axes.emplace_back(a.ndim() - i - 1);
        }
    }
    CHAINERX_ASSERT(real_axes.ndim() == a.ndim());

    Shape out_shape;
    Strides out_strides;
    for (int8_t axis : real_axes) {
        out_shape.emplace_back(a.shape()[axis]);
        out_strides.emplace_back(a.strides()[axis]);
    }

    Array out = internal::MakeArray(out_shape, out_strides, a.dtype(), a.device(), a.data(), a.offset());

    BackwardBuilder bb{"transpose", a, out};
    if (BackwardBuilder::Target bt = bb.CreateTarget(0)) {
        bt.Define([real_axes](BackwardContext& bctx) {
            Axes backward_axes;
            backward_axes.resize(real_axes.ndim());
            for (int8_t i = 0; i < real_axes.ndim(); ++i) {
                backward_axes[real_axes[i]] = i;
            }
            bctx.input_grad() = bctx.output_grad()->Transpose(backward_axes);
        });
    }
    bb.Finalize();

    return out;
}

namespace {

// Returns a shape where the length of at most one dimension is inferred from the total size and the remaining dimensions.
// Such a dimension is given by a negative length, i.e. Shape{2, 3, -1}.
// If the given shape does not contain such a dimension, this function will return a copy of the given shape.
// If there exists multiple negative lengths or if the negative length dimension cannot be inferred due to non divisbility, an
// DimensionError is thrown.
Shape GetInferredShape(const Shape& shape, int64_t total_size) {
    Shape inferred_shape = shape;

    auto it = std::find_if(inferred_shape.begin(), inferred_shape.end(), [](int64_t dim) { return dim < 0; });
    if (it != inferred_shape.end()) {
        if (std::find_if(std::next(it), inferred_shape.end(), [](int64_t dim) { return dim < 0; }) != inferred_shape.end()) {
            throw DimensionError{"Can only specify one unknown dimension"};
        }
        int64_t rest_size = std::accumulate(inferred_shape.begin(), it, int64_t{1}, std::multiplies<>()) *
                            std::accumulate(std::next(it), inferred_shape.end(), int64_t{1}, std::multiplies<>());
        *it = total_size / rest_size;
    }

    if (total_size != inferred_shape.GetTotalSize()) {
        throw DimensionError{"Cannot reshape array of size ", total_size, " into shape ", shape};
    }
    return inferred_shape;
}

}  // namespace

Array Reshape(const Array& a, const Shape& newshape) {
    const Shape& in_shape = a.shape();
    const Strides& in_strides = a.strides();

    // If the shape is unchanged, just return a view.
    if (in_shape == newshape) {
        return a.MakeView();
    }

    // Check for invalid shape.
    int64_t total_size = in_shape.GetTotalSize();
    Shape out_shape = GetInferredShape(newshape, total_size);
    int64_t item_size = a.GetItemSize();
    Strides strides{};
    if (total_size == 0) {
        // Calculate the strides for 0-sized array.
        strides.resize(out_shape.ndim());
        strides.back() = item_size;
        for (int8_t i = out_shape.ndim() - 1; i >= 1; --i) {
            strides[i - 1] = strides[i] * std::max(int64_t{1}, out_shape[i]);
        }
    } else {
        // Calculate the strides for non-0-sized array.

        // reduced_shape and reduced_strides are the shortest shape and strides which can be convertible from input shape and strides
        // without copy.
        Shape reduced_shape{};
        Strides reduced_strides{};
        if (total_size == 1) {
            reduced_shape.push_back(int64_t{1});
            reduced_strides.push_back(item_size);
        } else {
            int8_t i = 0;
            // Ignore preceding 1-length dimensions
            while (i < in_shape.ndim() && in_shape[i] == 1) {
                ++i;
            }
            // Add the first pair
            reduced_shape.emplace_back(in_shape[i]);
            reduced_strides.emplace_back(in_strides[i]);
            ++i;
            // Reduce the remaining
            for (; i < in_shape.ndim(); ++i) {
                int64_t dim = in_shape[i];
                int64_t st = in_strides[i];
                CHAINERX_ASSERT(dim > 0);
                if (dim == 1 && st == 0) {
                    // If the axis has unit-length with no stride, skip this dimension.
                } else if (dim * st == reduced_strides.back()) {
                    // If the pair is compatible with the previous stride, reduce the pair to it.
                    reduced_shape.back() *= dim;
                    reduced_strides.back() = st;
                } else {
                    // Otherwise, add a new shape and stride.
                    reduced_shape.push_back(dim);
                    reduced_strides.push_back(st);
                }
            }
        }
        CHAINERX_ASSERT(reduced_shape.size() == reduced_strides.size());
        CHAINERX_ASSERT(!reduced_shape.empty());

        // Construct the strides for no-copy reshape.
        // If it's not possible, can_reshape_without_copy will be false.
        bool can_reshape_without_copy = true;
        if (out_shape.ndim() > 0) {
            int64_t last_stride = reduced_shape[0] * reduced_strides[0];
            size_t i_dim = 0;
            for (int64_t dim : out_shape) {
                if (dim <= 1) {
                    strides.push_back(last_stride);
                    continue;
                }
                if (i_dim >= reduced_shape.size() || reduced_shape[i_dim] % dim != 0) {
                    strides.clear();
                    can_reshape_without_copy = false;
                    break;
                }
                reduced_shape[i_dim] /= dim;
                last_stride = reduced_shape[i_dim] * reduced_strides[i_dim];
                strides.push_back(last_stride);
                if (reduced_shape[i_dim] == 1) {
                    ++i_dim;
                }
            }
        }

        if (!can_reshape_without_copy) {
            // Copy is required.
            return a.Copy().Reshape(out_shape);
        }
        CHAINERX_ASSERT(strides.size() == out_shape.size());
    }

    Array out = internal::MakeArray(out_shape, strides, a.dtype(), a.device(), a.data(), a.offset());

    BackwardBuilder bb{"reshape", a, out};
    if (BackwardBuilder::Target bt = bb.CreateTarget(0)) {
        bt.Define([in_shape](BackwardContext& bctx) { bctx.input_grad() = bctx.output_grad()->Reshape(in_shape); });
    }
    bb.Finalize();

    CHAINERX_ASSERT(out.shape() == out_shape);
    CHAINERX_ASSERT(out.strides().size() == out_shape.size());
    return out;
}

Array Squeeze(const Array& a, const OptionalAxes& axis) {
    const Shape& in_shape = a.shape();
    const Strides& in_strides = a.strides();

    Shape out_shape{};
    Strides out_strides{};

    if (axis.has_value()) {
        const Axes sorted_axis = internal::GetSortedAxes(*axis, in_shape.ndim());

        int64_t i_axis = 0;
        for (int64_t i = 0; i < in_shape.ndim(); ++i) {
            if (i_axis < static_cast<int64_t>(sorted_axis.size()) && sorted_axis[i_axis] == i) {
                ++i_axis;
                if (in_shape[i] != 1) {
                    std::ostringstream os;
                    os << "Cannot squeeze out non-unit-length axes, where shape was " << in_shape.ToString();
                    os << " and axes were (";
                    for (auto it = axis->begin(); it != axis->end(); ++it) {
                        if (it != axis->begin()) {
                            os << ", ";
                        }
                        os << *it;
                    }
                    os << (axis->size() == 1 ? ",)." : ").");
                    throw DimensionError{os.str()};
                }
            } else {
                out_shape.emplace_back(in_shape[i]);
                out_strides.emplace_back(in_strides[i]);
            }
        }
    } else {  // All axes are candidates for removal if none are given.
        for (int64_t i = 0; i < in_shape.ndim(); ++i) {
            if (in_shape[i] != 1) {
                out_shape.emplace_back(in_shape[i]);
                out_strides.emplace_back(in_strides[i]);
            }
        }
    }

    if (in_shape.size() == out_shape.size()) {
        return a;
    }

    Array out = internal::MakeArray(out_shape, out_strides, a.dtype(), a.device(), a.data(), a.offset());

    BackwardBuilder bb{"squeeze", a, out};
    if (BackwardBuilder::Target bt = bb.CreateTarget(0)) {
        bt.Define([in_shape](BackwardContext& bctx) { bctx.input_grad() = bctx.output_grad()->Reshape(in_shape); });
    }
    bb.Finalize();

    return out;
}

Array BroadcastTo(const Array& array, const Shape& shape) {
    const Shape& in_shape = array.shape();
    const Strides& in_strides = array.strides();

    if (in_shape.size() > shape.size()) {
        throw DimensionError{"Cannot broadcast to smaller dimensions from ", in_shape, " to ", shape, "."};
    }

    // Compute the new set of strides after broadcastining.
    Strides strides;
    strides.resize(shape.ndim());
    int8_t i_in = in_shape.ndim() - 1;
    for (int8_t i_out = shape.ndim() - 1; i_out >= 0; --i_out) {
        int64_t out_dim = shape[i_out];
        // If this dimension is to be broadcasted, nonbroadcast_stride is unset.
        // Otherwise, it holds the new stride.
        nonstd::optional<int64_t> nonbroadcast_stride{};
        if (i_in >= 0) {
            int64_t in_dim = in_shape[i_in];
            if (in_dim == 1) {
                // do nothing; broadcast
            } else if (in_dim == out_dim) {
                nonbroadcast_stride = in_strides[i_in];
            } else {
                throw DimensionError{"Invalid broadcast from ", in_shape, " to ", shape};
            }
            --i_in;
        } else {
            // do nothing; broadcast
        }

        if (nonbroadcast_stride.has_value()) {
            // non-broadcast dimension
            strides[i_out] = nonbroadcast_stride.value();
        } else {
            // broadcast dimension
            strides[i_out] = int64_t{0};
        }
    }
    CHAINERX_ASSERT(i_in == -1);
    CHAINERX_ASSERT(strides.ndim() == shape.ndim());

    Array out = internal::MakeArray(shape, strides, array.dtype(), array.device(), array.data(), array.offset());

    BackwardBuilder bb{"broadcast_to", array, out};
    if (BackwardBuilder::Target bt = bb.CreateTarget(0)) {
        bt.Define([in_shape](BackwardContext& bctx) {
            const Array& gout = *bctx.output_grad();
            if (gout.shape() == in_shape) {
                bctx.input_grad() = gout;
                return;
            }

            int8_t lead = gout.ndim() - in_shape.ndim();
            Axes lead_axis{};
            lead_axis.resize(lead);
            std::iota(lead_axis.begin(), lead_axis.end(), int8_t{0});

            Axes axis{lead_axis};
            for (int8_t i = 0; i < in_shape.ndim(); ++i) {
                if (in_shape[i] == 1) {
                    axis.emplace_back(i + lead);
                }
            }
            axis.erase(std::unique(axis.begin(), axis.end()), axis.end());  // Sum does not accept axis with duplicate elements

            Array gin = gout.Sum(axis, true);
            if (lead > 0) {
                bctx.input_grad() = gin.Squeeze(lead_axis);
            } else {
                bctx.input_grad() = std::move(gin);
            }
        });
    }
    bb.Finalize();

    return out;
}

namespace {

Array ConcatenateImpl(const std::vector<Array>& arrays, int8_t axis) {
    if (arrays.empty()) {
        throw DimensionError{"Need at least one array to concatenate"};
    }

    Shape shape = arrays.front().shape();
    Dtype dtype = arrays.front().dtype();
    Device& device = arrays.front().device();
    int8_t ndim = arrays.front().ndim();
    axis = internal::NormalizeAxis(axis, ndim);
    shape[axis] = 0;
    std::vector<int64_t> indices;
    indices.reserve(arrays.size() - 1);

    for (const Array& array : arrays) {
        const Shape& s = array.shape();
        if (ndim != array.ndim()) {
            throw DimensionError{"All the input arrays must have same number of dimensions"};
        }
        if (dtype != array.dtype()) {
            throw DtypeError{"All the input arrays must have same dtypes"};
        }
        for (int8_t i = 0; i < ndim; ++i) {
            if (axis == i) {
                shape[i] += s[i];
            } else if (shape[i] != s[i]) {
                throw DimensionError{"All the input array dimensions except for the concatenation axis must match exactly"};
            }
        }
        if (indices.size() < arrays.size() - 1) {
            indices.push_back(shape[axis]);
        }
    }

    Strides strides{shape, dtype};

    // Aligning with NumPy strides behavior
    auto last_zero_it = std::find(shape.rbegin(), shape.rend(), int64_t{0});
    if (last_zero_it != shape.rend()) {
        std::fill(strides.rbegin() + (last_zero_it - shape.rbegin() + 1), strides.rend(), int64_t{0});
    }

    Array out = internal::Empty(shape, dtype, strides, device);
    {
        NoBackpropModeScope scope{};
        int64_t out_offset = 0;
        for (const Array& array : arrays) {
            const Shape& shape = array.shape();
            Array sliced_out = internal::MakeArray(shape, strides, dtype, device, out.data(), out_offset);
            device.Copy(array, sliced_out);
            out_offset += strides[axis] * shape[axis];
        }
    }

    std::vector<ConstArrayRef> array_refs;
    array_refs.reserve(arrays.size());
    std::transform(arrays.begin(), arrays.end(), std::back_inserter(array_refs), [](const Array& array) { return ConstArrayRef{array}; });

    {
        BackwardBuilder bb{"concatenate", array_refs, out};
        if (BackwardBuilder::Target bt = bb.CreateTarget()) {
            bt.Define([indices = std::move(indices), axis](BackwardContext& bctx) {
                std::vector<Array> gxs = Split(*bctx.output_grad(), indices, axis);
                for (size_t i = 0; i < gxs.size(); ++i) {
                    bctx.input_grad(i) = std::move(gxs[i]);
                }
            });
        }
        bb.Finalize();
    }

    return out;
}

}  // namespace

Array Concatenate(const std::vector<Array>& arrays) { return ConcatenateImpl(arrays, 0); }

Array Concatenate(const std::vector<Array>& arrays, nonstd::optional<int8_t> axis) {
    if (axis.has_value()) {
        return ConcatenateImpl(arrays, *axis);
    }
    std::vector<Array> raveled_arrays;
    raveled_arrays.reserve(arrays.size());
    std::transform(arrays.begin(), arrays.end(), std::back_inserter(raveled_arrays), [](const Array& array) {
        Shape shape{array.GetTotalSize()};
        return array.Reshape(shape);
    });
    return ConcatenateImpl(raveled_arrays, 0);
}

<<<<<<< HEAD
Array Stack(const std::vector<Array>& arrays, int8_t axis) {
    if (arrays.empty()) {
        throw DimensionError{"Need at least one array to stack"};
    }

    Shape shape = arrays.front().shape();
    Dtype dtype = arrays.front().dtype();
    Device& device = arrays.front().device();
    uint8_t ndim = shape.ndim();
    axis = internal::NormalizeAxis(axis, ndim + 1);

    for (const Array& array : arrays) {
        if (shape != array.shape()) {
            throw DimensionError{"All input arrays must have the same shape"};
        }
        if (dtype != array.dtype()) {
            throw DtypeError{"All the input arrays must have same dtypes"};
        }
    }
    shape.insert(shape.begin() + axis, static_cast<int64_t>(arrays.size()));

    Strides strides{shape, dtype};

    // Aligning with NumPy strides behavior
    auto last_zero_it = std::find(shape.rbegin(), shape.rend(), int64_t{0});
    if (last_zero_it != shape.rend()) {
        std::fill(strides.rbegin() + (last_zero_it - shape.rbegin() + 1), strides.rend(), int64_t{0});
    }

    Array out = internal::Empty(shape, dtype, strides, device);

    int64_t step = strides[axis];
    strides.erase(strides.begin() + axis);
    {
        NoBackpropModeScope scope{};
        int64_t out_offset = 0;
        for (const Array& array : arrays) {
            Array sliced_out = internal::MakeArray(array.shape(), strides, dtype, device, out.data(), out_offset);
            device.Copy(array, sliced_out);
            out_offset += step;
        }
    }

    // TODO(imanishi): Implement backward

    return out;
}

=======
namespace {

// Defines the backward pass for Split, for both by-sections and by-indices.
void DefineSplitBackward(const Array& ary, const std::vector<Array>& out, int8_t axis_norm) {
    // TODO(hvy): Avoid creating an intermediate vector of reference when BackwardBuilder accepts std::vector<Array>.
    std::vector<ConstArrayRef> out_refs{};
    out_refs.reserve(out.size());
    std::transform(out.begin(), out.end(), std::back_inserter(out_refs), [](const Array& array) { return ConstArrayRef{array}; });

    BackwardBuilder bb{"split", ary, out_refs};
    if (BackwardBuilder::Target bt = bb.CreateTarget(0)) {
        bt.Define([axis_norm](BackwardContext& bctx) {
            std::vector<Array> output_grads;
            output_grads.reserve(bctx.output_count());
            for (size_t i = 0; i < bctx.output_count(); ++i) {
                // TODO(hvy): bctx.output_grad(i) here will never return a nonstd::nullopt. However, this is expected to change, and when it
                // does, we need to check for it here and create appropriate zero-filled arrays before pushing back.
                output_grads.emplace_back(*bctx.output_grad(i));
            }
            bctx.input_grad() = Concatenate(output_grads, axis_norm);
        });
    }
    bb.Finalize();
}

}  // namespace

>>>>>>> 6ee96e9a
std::vector<Array> Split(const Array& ary, int64_t sections, int8_t axis) {
    if (sections < 1) {
        throw DimensionError("Number of sections must be larger than 0.");
    }

    const Shape& in_shape = ary.shape();
    int8_t axis_norm = internal::NormalizeAxis(axis, ary.ndim());
    int64_t in_dim = in_shape[axis_norm];

    if (in_dim % sections != 0) {
        throw DimensionError("Array split does not result in an equal division.");
    }

    Shape out_shape = in_shape;
    int64_t out_dim = in_dim / sections;
    out_shape[axis_norm] = out_dim;
    int64_t out_stride = ary.strides()[axis_norm];
    int64_t out_offset = ary.offset();

    std::vector<Array> out;

    for (int64_t i = 0; i < sections; ++i) {
        out.emplace_back(internal::MakeArray(out_shape, ary.strides(), ary.dtype(), ary.device(), ary.data(), out_offset));
        out_offset += out_stride * out_dim;
    }

    DefineSplitBackward(ary, out, axis_norm);

    return out;
}

std::vector<Array> Split(const Array& ary, std::vector<int64_t> indices, int8_t axis) {
    const Shape& in_shape = ary.shape();
    int8_t axis_norm = internal::NormalizeAxis(axis, ary.ndim());
    int64_t in_dim = in_shape[axis_norm];

    // Wrap negative indices.
    std::transform(
            indices.begin(), indices.end(), indices.begin(), [in_dim](int64_t index) { return index >= 0 ? index : index + in_dim; });
    indices.emplace_back(in_dim);

    Shape out_shape = in_shape;
    int64_t& out_dim = out_shape[axis_norm];
    int64_t out_stride = ary.strides()[axis_norm];
    int64_t out_offset = ary.offset();
    int64_t slice_start = 0;

    std::vector<Array> out;

    for (int64_t index : indices) {
        int64_t slice_stop = std::min(in_dim, std::max(int64_t{0}, index));
        int64_t slice_step = slice_stop - slice_start;

        // Update the dimension of interest in the output shape.
        out_dim = std::max(int64_t{0}, slice_step);

        out.emplace_back(internal::MakeArray(out_shape, ary.strides(), ary.dtype(), ary.device(), ary.data(), out_offset));

        out_offset += out_stride * slice_step;
        slice_start = slice_stop;
    }

    DefineSplitBackward(ary, out, axis_norm);

    return out;
}

}  // namespace chainerx<|MERGE_RESOLUTION|>--- conflicted
+++ resolved
@@ -473,7 +473,6 @@
     return ConcatenateImpl(raveled_arrays, 0);
 }
 
-<<<<<<< HEAD
 Array Stack(const std::vector<Array>& arrays, int8_t axis) {
     if (arrays.empty()) {
         throw DimensionError{"Need at least one array to stack"};
@@ -522,7 +521,6 @@
     return out;
 }
 
-=======
 namespace {
 
 // Defines the backward pass for Split, for both by-sections and by-indices.
@@ -550,7 +548,6 @@
 
 }  // namespace
 
->>>>>>> 6ee96e9a
 std::vector<Array> Split(const Array& ary, int64_t sections, int8_t axis) {
     if (sections < 1) {
         throw DimensionError("Number of sections must be larger than 0.");
