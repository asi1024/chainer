#include "chainerx/routines/reduction.h"

#include <cmath>
#include <cstdint>
#include <numeric>
#include <utility>
#include <vector>

#include <absl/types/optional.h>

#include "chainerx/array.h"
#include "chainerx/axes.h"
#include "chainerx/backprop_mode.h"
#include "chainerx/backward_builder.h"
#include "chainerx/backward_context.h"
#include "chainerx/dtype.h"
#include "chainerx/error.h"
#include "chainerx/graph.h"
#include "chainerx/kernels/reduction.h"
#include "chainerx/macro.h"
#include "chainerx/routines/arithmetic.h"
#include "chainerx/routines/creation.h"
#include "chainerx/routines/explog.h"
#include "chainerx/routines/indexing.h"
#include "chainerx/routines/logic.h"
#include "chainerx/routines/manipulation.h"
#include "chainerx/routines/routines_util.h"
#include "chainerx/routines/statistics.h"
#include "chainerx/routines/type_util.h"
#include "chainerx/shape.h"

namespace chainerx {

Array Sum(const Array& a, const OptionalAxes& axis, bool keepdims) {
    Axes sorted_axis = internal::GetSortedAxesOrAll(axis, a.ndim());

    // Decide the output dtype for integral input dtype.
    Dtype out_dtype{};
    switch (GetKind(a.dtype())) {
        case DtypeKind::kBool:
        case DtypeKind::kInt:  // fallthrough
            out_dtype = Dtype::kInt64;
            break;
        case DtypeKind::kUInt:
            out_dtype = Dtype::kInt64;  // TODO(niboshi): This should be kUInt64
            break;
        default:
            out_dtype = a.dtype();
    }

    Array out = internal::EmptyReduced(a.shape(), out_dtype, sorted_axis, keepdims, a.device());
    {
        NoBackpropModeScope scope{};
        a.device().backend().CallKernel<SumKernel>(a, sorted_axis, out);
    }

    BackwardBuilder bb{"sum", a, out};
    if (BackwardBuilder::Target bt = bb.CreateTarget(0)) {
        bt.Define([sorted_axis, in_shape = a.shape(), keepdims](BackwardContext& bctx) {
            const Array& gout = *bctx.output_grad();
            CHAINERX_ASSERT(std::is_sorted(sorted_axis.begin(), sorted_axis.end()));

            if (!(in_shape.ndim() == 0 || sorted_axis.empty() || keepdims)) {
                Shape out_shape_broadcastable = gout.shape();
                for (auto axis : sorted_axis) {
                    out_shape_broadcastable.insert(out_shape_broadcastable.begin() + axis, 1);
                }
                bctx.input_grad() = gout.Reshape(out_shape_broadcastable).BroadcastTo(in_shape);
            } else {
                bctx.input_grad() = gout.BroadcastTo(in_shape);
            }
        });
    }
    bb.Finalize();
    return out;
}

Array Softmax(const Array& x, const OptionalAxes& axis) {
    Dtype dtype = internal::GetMathResultDtype(x.dtype());
    const Array& x_cast = x.dtype() == dtype ? x : x.AsType(dtype);
    Axes sorted_axis = internal::GetSortedAxesOrAll(axis.has_value() ? axis : OptionalAxes{1}, x.ndim());
    Array xmax = AMax(x_cast, sorted_axis, true);
    Array exps = Exp(x_cast - xmax);
    Array sums = Sum(exps, sorted_axis, true);
    return exps * Reciprocal(sums);
}

Array LogSumExp(const Array& x, const OptionalAxes& axis, bool keepdims) {
    Dtype dtype = internal::GetMathResultDtype(x.dtype());
    const Array& x_cast = x.dtype() == dtype ? x : x.AsType(dtype);
    Axes sorted_axis = internal::GetSortedAxesOrAll(axis, x.ndim());
    Array xmax = AMax(x_cast, sorted_axis, true);
    Array logs = Log(Sum(Exp(x_cast - xmax), sorted_axis, keepdims));
    return (keepdims ? xmax : Squeeze(xmax, axis)) + logs;
}

Array LogSoftmax(const Array& x, const OptionalAxes& axis) {
    Dtype dtype = internal::GetMathResultDtype(x.dtype());
    const Array& x_cast = x.dtype() == dtype ? x : x.AsType(dtype);
    return x_cast - LogSumExp(x_cast, axis.has_value() ? axis : OptionalAxes{1}, true);
}

Array Cumsum(const Array& a, absl::optional<int8_t> axis) {
    int8_t axis_norm;
    Array a_reshaped{};
    if (axis.has_value()) {
        axis_norm = internal::NormalizeAxis(*axis, a.ndim());
        a_reshaped = a;
    } else {
        axis_norm = 0;
        // TODO(imanishi): Fix after chainerx::Ravel is supported.
        a_reshaped = a.Reshape(Shape{a.GetTotalSize()});
    }

    // Decide the output dtype for integral input dtype.
    Dtype out_dtype{};
    switch (GetKind(a_reshaped.dtype())) {
        case DtypeKind::kBool:
        case DtypeKind::kInt:  // fallthrough
            out_dtype = Dtype::kInt64;
            break;
        case DtypeKind::kUInt:
            out_dtype = Dtype::kInt64;  // TODO(niboshi): This should be kUInt64
            break;
        default:
            out_dtype = a_reshaped.dtype();
    }

    const Array& out = Empty(a_reshaped.shape(), out_dtype, a_reshaped.device());

    {
        NoBackpropModeScope scope{};
        a.device().backend().CallKernel<CumsumKernel>(a_reshaped, axis_norm, out);
    }

    // TODO(aksub99): Improve backward implementation to prevent flipping gout twice.
    BackwardBuilder bb{"cumsum", a_reshaped, out};
    if (BackwardBuilder::Target bt = bb.CreateTarget(0)) {
        bt.Define([axis_norm, in_shape = a_reshaped.shape()](BackwardContext& bctx) {
            const Array& gout = *bctx.output_grad();
            Array input_grad = Flip(Cumsum(Flip(gout, axis_norm), axis_norm), axis_norm);
            bctx.input_grad() = input_grad.Reshape(in_shape);
        });
    }
    bb.Finalize();
    return out;
}

<<<<<<< HEAD
=======
Array Nansum(const Array& a, const OptionalAxes& axis, bool keepdims) {
    Axes sorted_axis = internal::GetSortedAxesOrAll(axis, a.ndim());
    Array a_masked = Where(IsNan(a), 0, a);
    // Decide the output dtype for integral input dtype.
    Dtype out_dtype{};
    switch (GetKind(a_masked.dtype())) {
        case DtypeKind::kBool:
        case DtypeKind::kInt:  // fallthrough
            out_dtype = Dtype::kInt64;
            break;
        case DtypeKind::kUInt:
            out_dtype = Dtype::kInt64;  // TODO(niboshi): This should be kUInt64
            break;
        default:
            out_dtype = a.dtype();
    }

    Array out = internal::EmptyReduced(a_masked.shape(), out_dtype, sorted_axis, keepdims, a_masked.device());
    {
        NoBackpropModeScope scope{};
        a.device().backend().CallKernel<NansumKernel>(a_masked, sorted_axis, out);
    }

    BackwardBuilder bb{"nansum", a, out};
    if (BackwardBuilder::Target bt = bb.CreateTarget(0)) {
        bt.Define([a_tok = bb.RetainInput(0), sorted_axis, in_shape = a.shape(), keepdims](BackwardContext& bctx) {
            const Array& gout = *bctx.output_grad();
            const Array& input = bctx.GetRetainedInput(a_tok);
            Array& input_grad = bctx.input_grad();
            CHAINERX_ASSERT(std::is_sorted(sorted_axis.begin(), sorted_axis.end()));

            if (!(in_shape.ndim() == 0 || sorted_axis.empty() || keepdims)) {
                Shape out_shape_broadcastable = gout.shape();
                for (auto axis : sorted_axis) {
                    out_shape_broadcastable.insert(out_shape_broadcastable.begin() + axis, 1);
                }
                input_grad = gout.Reshape(out_shape_broadcastable).BroadcastTo(in_shape);
            } else {
                input_grad = gout.BroadcastTo(in_shape);
            }
            input_grad = Where(IsNan(input), 0, input_grad);
        });
    }
    bb.Finalize();
    return out;
}

>>>>>>> 3c9613c2
}  // namespace chainerx<|MERGE_RESOLUTION|>--- conflicted
+++ resolved
@@ -146,8 +146,6 @@
     return out;
 }
 
-<<<<<<< HEAD
-=======
 Array Nansum(const Array& a, const OptionalAxes& axis, bool keepdims) {
     Axes sorted_axis = internal::GetSortedAxesOrAll(axis, a.ndim());
     Array a_masked = Where(IsNan(a), 0, a);
@@ -195,5 +193,4 @@
     return out;
 }
 
->>>>>>> 3c9613c2
 }  // namespace chainerx