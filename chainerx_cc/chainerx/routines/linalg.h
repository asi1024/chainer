#pragma once

#include <tuple>

#include <absl/types/optional.h>

#include "chainerx/array.h"
#include "chainerx/dtype.h"

namespace chainerx {

Array Dot(const Array& a, const Array& b, absl::optional<Dtype> out_dtype = absl::nullopt);

<<<<<<< HEAD
enum class QRMode {
    // if K = min(M, N), where `a` of shape (M, N)
    reduced,  // returns q, r with dimensions (M, K), (K, N) (default)
    complete,  // returns q, r with dimensions (M, M), (M, N)
    r,  // returns empty q and r with dimensions (0, 0), (K, N)
    raw  // returns h, tau with dimensions (N, M), (K, 1)
};

std::tuple<Array, Array> QR(const Array& a, QRMode mode);
=======
Array Solve(const Array& a, const Array& b);

Array Inverse(const Array& a);
>>>>>>> 728d9411

}  // namespace chainerx<|MERGE_RESOLUTION|>--- conflicted
+++ resolved
@@ -11,7 +11,10 @@
 
 Array Dot(const Array& a, const Array& b, absl::optional<Dtype> out_dtype = absl::nullopt);
 
-<<<<<<< HEAD
+Array Solve(const Array& a, const Array& b);
+
+Array Inverse(const Array& a);
+
 enum class QRMode {
     // if K = min(M, N), where `a` of shape (M, N)
     reduced,  // returns q, r with dimensions (M, K), (K, N) (default)
@@ -21,10 +24,5 @@
 };
 
 std::tuple<Array, Array> QR(const Array& a, QRMode mode);
-=======
-Array Solve(const Array& a, const Array& b);
-
-Array Inverse(const Array& a);
->>>>>>> 728d9411
 
 }  // namespace chainerx