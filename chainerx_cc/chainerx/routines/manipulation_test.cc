#include "chainerx/routines/manipulation.h"

#include <algorithm>
#include <cstdint>
#include <memory>
#include <string>
#include <vector>

#include <gtest/gtest.h>
#include <nonstd/optional.hpp>

#include "chainerx/array.h"
#include "chainerx/array_index.h"
#include "chainerx/axes.h"
#include "chainerx/check_backward.h"
#include "chainerx/device_id.h"
#include "chainerx/error.h"
#include "chainerx/shape.h"
#include "chainerx/strides.h"
#include "chainerx/testing/array.h"
#include "chainerx/testing/array_check.h"
#include "chainerx/testing/device_session.h"
#include "chainerx/testing/routines.h"
#include "chainerx/testing/threading.h"

namespace chainerx {
namespace {

class ManipulationTest : public ::testing::TestWithParam<std::string> {
protected:
    void SetUp() override {
        const std::string& backend_name = GetParam();
        device_session_.emplace(DeviceId{backend_name, 0});
    }

    void TearDown() override { device_session_.reset(); }

private:
    nonstd::optional<testing::DeviceSession> device_session_;
};

TEST_THREAD_SAFE_P(ManipulationTest, AsScalar) {
    using T = float;
    T value = 2.0f;
    Array a = testing::BuildArray({1, 1, 1}).WithData<T>({value}).WithPadding(1);

    Run([&a, &value]() {
        Scalar s = AsScalar(a);
        EXPECT_EQ(s.dtype(), TypeToDtype<T>);
        EXPECT_EQ(static_cast<T>(s), value);
    });
}

TEST_P(ManipulationTest, AsScalarInvalidZeroElement) {
    Array a = testing::BuildArray({0}).WithData<float>({});
    EXPECT_THROW(AsScalar(a), DimensionError);
}

TEST_P(ManipulationTest, AsScalarInvalidMoreThanOneElements) {
    Array a = testing::BuildArray({2}).WithData<float>({1.0f, 2.0f});
    EXPECT_THROW(AsScalar(a), DimensionError);
}

TEST_THREAD_SAFE_P(ManipulationTest, RollAxis) {
    Array a = testing::BuildArray({2, 3, 4}).WithLinearData<int32_t>();
    Array e = testing::BuildArray({3, 2, 4}).WithData<int32_t>(
            {0, 1, 2, 3, 12, 13, 14, 15, 4, 5, 6, 7, 16, 17, 18, 19, 8, 9, 10, 11, 20, 21, 22, 23});

    Run([&]() { testing::CheckForward([](const std::vector<Array>& xs) { return std::vector<Array>{RollAxis(xs[0], 1)}; }, {a}, {e}); });
}

TEST_THREAD_SAFE_P(ManipulationTest, RollAxisWithStart) {
    Array a = testing::BuildArray({2, 3, 4}).WithLinearData<int32_t>();
    Array e = testing::BuildArray({3, 2, 4}).WithData<int32_t>(
            {0, 1, 2, 3, 12, 13, 14, 15, 4, 5, 6, 7, 16, 17, 18, 19, 8, 9, 10, 11, 20, 21, 22, 23});

    Run([&]() {
        testing::CheckForward([](const std::vector<Array>& xs) { return std::vector<Array>{RollAxis(xs[0], -3, -1)}; }, {a}, {e});
    });
}

TEST_THREAD_SAFE_P(ManipulationTest, Transpose) {
    Array a = testing::BuildArray({2, 3, 4}).WithLinearData<int32_t>();
    Array e = testing::BuildArray({4, 2, 3}).WithData<int32_t>(
            {0, 4, 8, 12, 16, 20, 1, 5, 9, 13, 17, 21, 2, 6, 10, 14, 18, 22, 3, 7, 11, 15, 19, 23});

    Run([&]() {
        testing::CheckForward(
                [](const std::vector<Array>& xs) {
                    Array y = Transpose(xs[0], {2, 0, 1});
                    EXPECT_EQ(Strides({4, 48, 16}), y.strides());
                    return std::vector<Array>{y};
                },
                {a},
                {e});
    });
}

TEST_THREAD_SAFE_P(ManipulationTest, TransposeDefaultAxes) {
    Array a = testing::BuildArray({2, 3, 4}).WithLinearData<int32_t>();
    Array e = testing::BuildArray({4, 3, 2}).WithData<int32_t>(
            {0, 12, 4, 16, 8, 20, 1, 13, 5, 17, 9, 21, 2, 14, 6, 18, 10, 22, 3, 15, 7, 19, 11, 23});

    Run([&]() {
        testing::CheckForward(
                [](const std::vector<Array>& xs) {
                    Array y = Transpose(xs[0]);
                    EXPECT_EQ(Strides({4, 16, 48}), y.strides());
                    return std::vector<Array>{y};
                },
                {a},
                {e});
    });
}

TEST_THREAD_SAFE_P(ManipulationTest, TransposeNoncontiguous) {
    Array a = testing::BuildArray({2, 3, 4}).WithLinearData<int32_t>().WithPadding(1);
    Array e = testing::BuildArray({4, 2, 3}).WithData<int32_t>(
            {0, 4, 8, 12, 16, 20, 1, 5, 9, 13, 17, 21, 2, 6, 10, 14, 18, 22, 3, 7, 11, 15, 19, 23});

    Run([&]() {
        testing::CheckForward([](const std::vector<Array>& xs) { return std::vector<Array>{Transpose(xs[0], {2, 0, 1})}; }, {a}, {e});
    });
}

TEST_P(ManipulationTest, TransposeBackward) {
    CheckBackward(
            [](const std::vector<Array>& xs) -> std::vector<Array> {
                return {Transpose(xs[0], {2, 0, 1})};
            },
            {(*testing::BuildArray({2, 3, 4}).WithLinearData<float>()).RequireGrad()},
            {testing::BuildArray({4, 2, 3}).WithLinearData<float>(-1.f, 0.1f)},
            {Full({2, 3, 4}, 1e-2f)});
}

TEST_P(ManipulationTest, TransposeDoubleBackward) {
    CheckDoubleBackwardComputation(
            [](const std::vector<Array>& xs) -> std::vector<Array> {
                auto t = Transpose(xs[0], {2, 0, 1});
                return {t * t};  // to make it nonlinear
            },
            {(*testing::BuildArray({2, 3, 4}).WithLinearData<float>()).RequireGrad()},
            {Ones({4, 2, 3}, Dtype::kFloat32).RequireGrad()},
            {Ones({2, 3, 4}, Dtype::kFloat32)},
            {Full({2, 3, 4}, 0.01f), Full({4, 2, 3}, 0.01f)});
}

TEST_THREAD_SAFE_P(ManipulationTest, Reshape) {
    using T = int32_t;
    Shape input_shape{2, 3, 4};
    Shape output_shape{3, 4, 2};

    Array a = testing::BuildArray(input_shape).WithLinearData<T>();
    Array e = testing::BuildArray(output_shape).WithLinearData<T>();

    Run([&]() {
        testing::CheckForward(
                [&output_shape](const std::vector<Array>& xs) {
                    Array y = Reshape(xs[0], output_shape);
                    EXPECT_EQ(xs[0].data().get(), y.data().get()) << "Reshape must be done without copying data";
                    return std::vector<Array>{y};
                },
                {a},
                {e});
    });
}

// #461
TEST_THREAD_SAFE_P(ManipulationTest, ReshapeWithStrideOne) {
    using T = bool;
    Shape input_shape{6};
    Shape output_shape{2, 3};

    Array a = testing::BuildArray(input_shape).WithLinearData<T>();
    Array e = testing::BuildArray(output_shape).WithLinearData<T>();

    Run([&]() {
        testing::CheckForward(
                [&output_shape](const std::vector<Array>& xs) {
                    Array y = Reshape(xs[0], output_shape);
                    EXPECT_EQ(xs[0].data().get(), y.data().get()) << "Reshape must be done without copying data";
                    return std::vector<Array>{y};
                },
                {a},
                {e});
    });
}

// #461
TEST_THREAD_SAFE_P(ManipulationTest, ReshapeNewAxisAtEnd) {
    using T = double;
    Shape input_shape{2, 4};
    Shape output_shape{2, 1, 4, 1};

    Array a = testing::BuildArray(input_shape).WithLinearData<T>();
    Array e = testing::BuildArray(output_shape).WithLinearData<T>();

    Run([&]() {
        testing::CheckForward(
                [&output_shape](const std::vector<Array>& xs) {
                    Array y = Reshape(xs[0], output_shape);
                    EXPECT_EQ(xs[0].data().get(), y.data().get()) << "Reshape must be done without copying data";
                    return std::vector<Array>{y};
                },
                {a},
                {e});
    });
}

// If an input array has a unit-length axis with 0-stride, that axis should not give rise to any copies.
TEST_THREAD_SAFE_P(ManipulationTest, ReshapeNoCopyZeroStrideAxis) {
    using T = int32_t;
    Shape input_shape_before_newaxis{2, 3, 4};
    Shape output_shape{3, 4, 2};

    // The shape of the input array is (2, 1, 3, 4) with strides (48, 0, 16, 4).
    Array a = (*testing::BuildArray(input_shape_before_newaxis).WithLinearData<T>()).At({Slice{}, NewAxis{}, Slice{}, Slice{}});
    ASSERT_TRUE(std::find(a.strides().begin(), a.strides().end(), 0) != a.strides().end());
    Array e = testing::BuildArray(output_shape).WithLinearData<T>();

    Run([&]() {
        testing::CheckForward(
                [&output_shape](const std::vector<Array>& xs) {
                    Array y = Reshape(xs[0], output_shape);
                    EXPECT_EQ(xs[0].data().get(), y.data().get()) << "Reshape must be done without copying data";
                    return std::vector<Array>{y};
                },
                {a},
                {e});
    });
}

TEST_THREAD_SAFE_P(ManipulationTest, ReshapeWithCopy) {
    using T = int32_t;
    Shape input_shape{2, 3, 4};
    Shape output_shape{2, 12};

    Array a = testing::BuildArray(input_shape).WithLinearData<T>().WithPadding(1);
    Array e = testing::BuildArray(output_shape).WithLinearData<T>();

    Run([&]() {
        testing::CheckForward(
                [&output_shape](const std::vector<Array>& xs) {
                    Array y = Reshape(xs[0], output_shape);
                    EXPECT_NE(xs[0].data().get(), y.data().get()) << "Reshape must be done with copy";
                    return std::vector<Array>{y};
                },
                {a},
                {e});
    });
}

TEST_THREAD_SAFE_P(ManipulationTest, ReshapeInferDimension) {
    using T = int32_t;
    Shape input_shape{2, 3, 4};
    Shape output_shape{3, -1, 1};
    Shape inferred_output_shape{3, 8, 1};

    Array a = testing::BuildArray(input_shape).WithLinearData<T>();
    Array e = testing::BuildArray(inferred_output_shape).WithLinearData<T>();

    Run([&]() {
        testing::CheckForward(
                [&output_shape](const std::vector<Array>& xs) {
                    Array y = Reshape(xs[0], output_shape);
                    EXPECT_EQ(xs[0].data().get(), y.data().get()) << "Reshape must be done without copying data";
                    return std::vector<Array>{y};
                },
                {a},
                {e});
    });
}

TEST_P(ManipulationTest, InvalidReshapeTotalSizeMismatch) {
    using T = int32_t;
    Shape input_shape{2, 3, 4};
    Shape output_shape{2, 4, 4};

    Array a = testing::BuildArray(input_shape).WithLinearData<T>();
    EXPECT_THROW(Reshape(a, output_shape), DimensionError);
}

TEST_P(ManipulationTest, InvalidReshapeCannotInfer) {
    using T = int32_t;
    Shape input_shape{2, 3, 4};
    Shape output_shape{2, -1, -1};

    Array a = testing::BuildArray(input_shape).WithLinearData<T>();
    EXPECT_THROW(Reshape(a, output_shape), DimensionError);
}

TEST_THREAD_SAFE_P(ManipulationTest, SqueezeAllUnitLengthAxes) {
    using T = int32_t;

    Array a = testing::BuildArray({1, 2, 1, 3, 1, 1, 4}).WithLinearData<T>();
    Array e = testing::BuildArray({2, 3, 4}).WithLinearData<T>();

    Run([&]() { testing::CheckForward([](const std::vector<Array>& xs) { return std::vector<Array>{Squeeze(xs[0])}; }, {a}, {e}); });
}

TEST_THREAD_SAFE_P(ManipulationTest, SqueezeSpecifiedUnitLenghtAxes) {
    using T = int32_t;

    Array a = testing::BuildArray({1, 2, 1, 3, 1, 1, 4}).WithLinearData<T>();
    Array e = testing::BuildArray({2, 3, 1, 4}).WithLinearData<T>();

    Run([&]() {
        testing::CheckForward([](const std::vector<Array>& xs) { return std::vector<Array>{Squeeze(xs[0], Axes{2, 0, 4})}; }, {a}, {e});
    });
}

TEST_THREAD_SAFE_P(ManipulationTest, SqueezeAllAxes) {
    using T = int32_t;

    Array a = testing::BuildArray({1, 1, 1}).WithLinearData<T>();
    Array e = testing::BuildArray({}).WithData<T>({0});

    Run([&]() { testing::CheckForward([](const std::vector<Array>& xs) { return std::vector<Array>{Squeeze(xs[0])}; }, {a}, {e}); });
}

TEST_THREAD_SAFE_P(ManipulationTest, SqueezeMultipleCalls) {
    using T = int32_t;

    Array a = testing::BuildArray({1, 2, 1, 3, 1, 1, 4}).WithLinearData<T>();
    Array e = testing::BuildArray({2, 3, 1, 4}).WithLinearData<T>();

    Run([&]() {
        testing::CheckForward(
                [](const std::vector<Array>& xs) {
                    return std::vector<Array>{Squeeze(Squeeze(xs[0], Axes{0, 2}), Axes{3})};
                },
                {a},
                {e});
    });
}

TEST_THREAD_SAFE_P(ManipulationTest, SqueezeNonContiguous) {
    using T = int32_t;

    Array a = testing::BuildArray({1, 2, 1, 3, 1, 1, 4}).WithLinearData<T>().WithPadding(1);
    Array e = testing::BuildArray({2, 3, 1, 4}).WithLinearData<T>();

    Run([&]() {
        testing::CheckForward([](const std::vector<Array>& xs) { return std::vector<Array>{Squeeze(xs[0], Axes{0, 2, 4})}; }, {a}, {e});
    });
}

TEST_THREAD_SAFE_P(ManipulationTest, SqueezeNegativeAxis) {
    using T = int32_t;

    Array a = testing::BuildArray({2, 3, 4, 1}).WithLinearData<T>();
    Array e = testing::BuildArray({2, 3, 4}).WithLinearData<T>();

    Run([&]() {
        testing::CheckForward([](const std::vector<Array>& xs) { return std::vector<Array>{Squeeze(xs[0], Axes{-1})}; }, {a}, {e});
    });
}

TEST_THREAD_SAFE_P(ManipulationTest, SqueezeNoSqueezableAxes) {
    using T = int32_t;

    Array a = testing::BuildArray({2, 3, 4}).WithLinearData<T>();

    Run([&]() {
        testing::CheckForward(
                [](const std::vector<Array>& xs) {
                    Array y = Squeeze(xs[0]);
                    EXPECT_EQ(internal::GetArrayBody(y), internal::GetArrayBody(xs[0]));
                    return std::vector<Array>{y};
                },
                {a},
                {a});
    });
}

TEST_P(ManipulationTest, InvalidSqueezeNonUnitLengthAxis) {
    using T = int32_t;

    Array a = testing::BuildArray({1, 2, 1, 3, 1, 1, 4}).WithLinearData<T>();
    EXPECT_THROW(Array b = Squeeze(a, Axes{1}), DimensionError);
}

TEST_P(ManipulationTest, InvalidSqueezeDuplicateAxes) {
    using T = int32_t;

    Array a = testing::BuildArray({1, 2, 1, 3, 1, 1, 4}).WithLinearData<T>();
    EXPECT_THROW(Squeeze(a, Axes{0, 2, 2}), ChainerxError);
}

TEST_P(ManipulationTest, InvalidSqueezeOutOfRangeAxes) {
    using T = int32_t;

    Array a = testing::BuildArray({2, 3, 4}).WithLinearData<T>();
    EXPECT_THROW(Squeeze(a, Axes{3}), DimensionError);
}

TEST_P(ManipulationTest, SqueezeBackward) {
    CheckBackward(
            [](const std::vector<Array>& xs) -> std::vector<Array> {
                return {Squeeze(xs[0], Axes{0, 2, 4})};
            },
            {(*testing::BuildArray({1, 2, 1, 3, 1, 1, 4}).WithLinearData<float>().WithPadding(1)).RequireGrad()},
            {testing::BuildArray({2, 3, 1, 4}).WithLinearData<float>(0.f, 0.1f)},
            {Full({1, 2, 1, 3, 1, 1, 4}, 1e-2f)});
}

TEST_P(ManipulationTest, SqueezeDoubleBackward) {
    CheckDoubleBackwardComputation(
            [](const std::vector<Array>& xs) -> std::vector<Array> {
                auto y = Squeeze(xs[0], Axes{0, 2, 4});
                return {y * y};  // to make it nonlinear
            },
            {(*testing::BuildArray({1, 2, 1, 3, 1, 1, 4}).WithLinearData<float>().WithPadding(1)).RequireGrad()},
            {(*testing::BuildArray({2, 3, 1, 4}).WithLinearData<float>(0.f, 0.1f)).RequireGrad()},
            {testing::BuildArray({1, 2, 1, 3, 1, 1, 4}).WithLinearData<float>()},
            {Full({1, 2, 1, 3, 1, 1, 4}, 1e-2f), Full({2, 3, 1, 4}, 1e-2f)},
            2,
            1e-4f,
            1e-3f);
}

TEST_THREAD_SAFE_P(ManipulationTest, BroadcastTo) {
    using T = int32_t;
    Shape input_shape{2, 3, 1};
    Shape output_shape{3, 1, 2, 3, 1, 2};

    Array aa = testing::BuildArray(input_shape).WithData<T>({1, 2, 3, 4, 5, 6});
    Array a = aa.At({Slice(), Slice(), Slice(), NewAxis{}});  // Make a broadcastable axis.
    ASSERT_EQ(Shape({2, 3, 1, 1}), a.shape());  // Check test precondition

    std::vector<T> output_data;
    for (int i = 0; i < 3; ++i) {
        output_data.insert(output_data.end(), {1, 1, 2, 2, 3, 3, 4, 4, 5, 5, 6, 6});
    }
    Array e = testing::BuildArray(output_shape).WithData<T>(output_data);

    Run([&]() {
        testing::CheckForward(
                [&output_shape](const std::vector<Array>& xs) {
                    Array y = BroadcastTo(xs[0], output_shape);
                    EXPECT_EQ(output_shape, y.shape());
                    EXPECT_EQ(xs[0].data().get(), y.data().get()) << "BroadcastTo must be done without copying data";
                    EXPECT_EQ(0, y.strides()[1]) << "Stride of broadcasted dimension must be 0";
                    return std::vector<Array>{y};
                },
                {a},
                {e});
    });
}

// Can't broadcast to smaller dimensions
TEST_P(ManipulationTest, InvalidBroadcastTo_NotEnoughDimension) {
    using T = int32_t;
    Shape input_shape{2, 3, 4};
    Shape output_shape{3, 4};

    Array a = testing::BuildArray(input_shape).WithLinearData<T>();
    EXPECT_THROW(BroadcastTo(a, output_shape), DimensionError);
}

// Can't broadcast with incompatible axis
TEST_P(ManipulationTest, InvalidBroadcastTo_IncompatibleDimension) {
    using T = int32_t;
    Shape input_shape{2, 3, 3};
    Shape output_shape{2, 4, 3};

    Array a = testing::BuildArray(input_shape).WithLinearData<T>();
    EXPECT_THROW(BroadcastTo(a, output_shape), DimensionError);
}

// Can't broadcast at the end
TEST_P(ManipulationTest, InvalidBroadcastTo_NotBroadcastableAtEnd) {
    using T = int32_t;
    Shape input_shape{2, 3};
    Shape output_shape{2, 3, 4};

    Array a = testing::BuildArray(input_shape).WithLinearData<T>();
    EXPECT_THROW(BroadcastTo(a, output_shape), DimensionError);
}

TEST_P(ManipulationTest, BroadcastToBackward) {
    using T = double;

    CheckBackward(
            [](const std::vector<Array>& xs) -> std::vector<Array> {
                return {BroadcastTo(xs[0], {2, 3, 4, 3})};
            },
            {(*testing::BuildArray({1, 3, 1, 3}).WithLinearData<T>().WithPadding(1)).RequireGrad()},
            {testing::BuildArray({2, 3, 4, 3}).WithLinearData<T>(-0.1, 0.1)},
            {Full({1, 3, 1, 3}, 1e-1)});
}

TEST_P(ManipulationTest, BroadcastToDoubleBackward) {
    using T = double;

    CheckDoubleBackwardComputation(
            [](const std::vector<Array>& xs) -> std::vector<Array> {
                auto y = BroadcastTo(xs[0], {2, 3, 4, 3});
                return {y * y};  // to make it nonlinear
            },
            {(*testing::BuildArray({1, 3, 1, 3}).WithLinearData<T>().WithPadding(1)).RequireGrad()},
            {(*testing::BuildArray({2, 3, 4, 3}).WithLinearData<T>(-0.1, 0.1)).RequireGrad()},
            {testing::BuildArray({1, 3, 1, 3}).WithLinearData<T>()},
            {Full({1, 3, 1, 3}, 1e-1), Full({2, 3, 4, 3}, 1e-1)});
}

<<<<<<< HEAD
TEST_THREAD_SAFE_P(ManipulationTest, Concatenate) {
    using T = int32_t;
    Shape input_shape{2, 3, 1};
    Shape output_shape{4, 3, 1};

    Array a = testing::BuildArray(input_shape).WithData<T>({1, 2, 3, 4, 5, 6});
    Array b = testing::BuildArray(input_shape).WithData<T>({7, 8, 9, 10, 11, 12});
    Array e = testing::BuildArray(output_shape).WithData<T>({1, 2, 3, 4, 5, 6, 7, 8, 9, 10, 11, 12});

    Run([&]() {
        testing::CheckForward(
                [](const std::vector<Array>& xs) {
                    Array y = Concatenate(xs);
                    return std::vector<Array>{y};
                },
                {a, b},
                {e});
    });
}

TEST_P(ManipulationTest, ConcatenateAxis0) {
    using T = int32_t;
    Shape input_shape{2, 3, 1};
    Shape output_shape{4, 3, 1};

    Array a = testing::BuildArray(input_shape).WithData<T>({1, 2, 3, 4, 5, 6});
    Array b = testing::BuildArray(input_shape).WithData<T>({7, 8, 9, 10, 11, 12});
    Array e = testing::BuildArray(output_shape).WithData<T>({1, 2, 3, 4, 5, 6, 7, 8, 9, 10, 11, 12});

    EXPECT_ARRAY_EQ(e, Concatenate({a, b}, 0));
}

TEST_P(ManipulationTest, ConcatenateAxis1) {
    using T = int32_t;
    Shape input_shape{2, 3, 1};
    Shape output_shape{2, 6, 1};

    Array a = testing::BuildArray(input_shape).WithData<T>({1, 2, 3, 4, 5, 6});
    Array b = testing::BuildArray(input_shape).WithData<T>({7, 8, 9, 10, 11, 12});
    Array e = testing::BuildArray(output_shape).WithData<T>({1, 2, 3, 7, 8, 9, 4, 5, 6, 10, 11, 12});

    EXPECT_ARRAY_EQ(e, Concatenate({a, b}, 1));
}

TEST_P(ManipulationTest, ConcatenateAxis2) {
    using T = int32_t;
    Shape input_shape{2, 3, 1};
    Shape output_shape{2, 3, 2};

    Array a = testing::BuildArray(input_shape).WithData<T>({1, 2, 3, 4, 5, 6});
    Array b = testing::BuildArray(input_shape).WithData<T>({7, 8, 9, 10, 11, 12});
    Array e = testing::BuildArray(output_shape).WithData<T>({1, 7, 2, 8, 3, 9, 4, 10, 5, 11, 6, 12});

    EXPECT_ARRAY_EQ(e, Concatenate({a, b}, 2));
}

TEST_P(ManipulationTest, ConcatenateAxisNone) {
    using T = int32_t;
    Shape input_shape{2, 3, 1};
    Shape output_shape{12};

    Array a = testing::BuildArray(input_shape).WithData<T>({1, 2, 3, 4, 5, 6});
    Array b = testing::BuildArray(input_shape).WithData<T>({7, 8, 9, 10, 11, 12});
    Array e = testing::BuildArray(output_shape).WithData<T>({1, 2, 3, 4, 5, 6, 7, 8, 9, 10, 11, 12});

    EXPECT_ARRAY_EQ(e, Concatenate({a, b}, nonstd::nullopt));
}

TEST_P(ManipulationTest, ConcatenateEmptyInput) { EXPECT_THROW(Concatenate({}), DimensionError); }

TEST_P(ManipulationTest, ConcatenateDifferentNdims) {
    using T = int32_t;

    Array a = testing::BuildArray({2, 3, 1}).WithData<T>({1, 2, 3, 4, 5, 6});
    Array b = testing::BuildArray({2, 3, 1, 1}).WithData<T>({7, 8, 9, 10, 11, 12});

    EXPECT_THROW(Concatenate({a, b}), DimensionError);
}

TEST_P(ManipulationTest, ConcatenateDifferentDtypes) {
    Shape input_shape{2, 3, 1};

    Array a = testing::BuildArray(input_shape).WithData<int32_t>({1, 2, 3, 4, 5, 6});
    Array b = testing::BuildArray(input_shape).WithData<int64_t>({7, 8, 9, 10, 11, 12});

    EXPECT_THROW(Concatenate({a, b}), DtypeError);
}

TEST_P(ManipulationTest, ConcatenateDifferentDimensionOnlyForConcatenationAxis) {
    using T = int32_t;

    Array a = testing::BuildArray({2, 3, 1}).WithData<T>({1, 2, 3, 4, 5, 6});
    Array b = testing::BuildArray({2, 2, 1}).WithData<T>({7, 8, 9, 10});
    Array e = testing::BuildArray({2, 5, 1}).WithData<T>({1, 2, 3, 7, 8, 4, 5, 6, 9, 10});

    EXPECT_ARRAY_EQ(e, Concatenate({a, b}, 1));
}

TEST_P(ManipulationTest, ConcatenateDifferentDimensionExceptForConcatenationAxis) {
    using T = int32_t;

    Array a = testing::BuildArray({2, 3, 1}).WithData<T>({1, 2, 3, 4, 5, 6});
    Array b = testing::BuildArray({2, 3, 2}).WithData<T>({7, 8, 9, 10, 11, 12, 13, 14, 15, 16, 17, 18});

    EXPECT_THROW(Concatenate({a, b}, 1), DimensionError);
}

TEST_P(ManipulationTest, ConcatenateNonContiguous) {
    using T = int32_t;

    Array aa = testing::BuildArray({1, 3, 1}).WithData<T>({1, 2, 3});
    Array a = BroadcastTo(aa, {2, 3, 1});
    Array bb = testing::BuildArray({2, 3, 2}).WithData<T>({7, 8, 9, 10, 11, 12, 13, 14, 15, 16, 17, 18});
    Array b = bb.At({Slice{}, Slice{}, Slice{nonstd::nullopt, nonstd::nullopt, 2}});
    Array e = testing::BuildArray({2, 6, 1}).WithData<T>({1, 2, 3, 7, 9, 11, 1, 2, 3, 13, 15, 17});

    EXPECT_ARRAY_EQ(e, Concatenate({a, b}, 1));
=======
TEST_THREAD_SAFE_P(ManipulationTest, SplitSections) {
    Array a = testing::BuildArray({2, 4}).WithLinearData<int32_t>();
    Array e1 = testing::BuildArray({2, 2}).WithData<int32_t>({0, 1, 4, 5});
    Array e2 = testing::BuildArray({2, 2}).WithData<int32_t>({2, 3, 6, 7});

    Run([&]() { testing::CheckForward([](const std::vector<Array>& xs) { return Split(xs[0], 2, 1); }, {a}, {e1, e2}); });
}

TEST_THREAD_SAFE_P(ManipulationTest, SplitIndices) {
    Array a = testing::BuildArray({2, 4}).WithLinearData<int32_t>();
    Array e1 = testing::BuildArray({2, 2}).WithData<int32_t>({0, 1, 4, 5});
    Array e2 = testing::BuildArray({2, 1}).WithData<int32_t>({2, 6});
    Array e3 = testing::BuildArray({2, 1}).WithData<int32_t>({3, 7});

    Run([&]() { testing::CheckForward([](const std::vector<Array>& xs) { return Split(xs[0], {2, 3}, 1); }, {a}, {e1, e2, e3}); });
}

TEST_THREAD_SAFE_P(ManipulationTest, SplitDefaultAxesSections) {
    Array a = testing::BuildArray({2, 4}).WithLinearData<int32_t>();
    Array e1 = testing::BuildArray({1, 4}).WithData<int32_t>({0, 1, 2, 3});
    Array e2 = testing::BuildArray({1, 4}).WithData<int32_t>({4, 5, 6, 7});

    Run([&]() { testing::CheckForward([](const std::vector<Array>& xs) { return Split(xs[0], 2); }, {a}, {e1, e2}); });
}

TEST_THREAD_SAFE_P(ManipulationTest, SplitDefaultAxesIndices) {
    Array a = testing::BuildArray({2, 4}).WithLinearData<int32_t>();
    Array e1 = testing::BuildArray({1, 4}).WithData<int32_t>({0, 1, 2, 3});
    Array e2 = testing::BuildArray({1, 4}).WithData<int32_t>({4, 5, 6, 7});

    Run([&]() { testing::CheckForward([](const std::vector<Array>& xs) { return Split(xs[0], {2}); }, {a}, {e1, e2}); });
}

TEST_THREAD_SAFE_P(ManipulationTest, SplitNoncontiguousSections) {
    Array a = testing::BuildArray({2, 4}).WithLinearData<int32_t>().WithPadding(1);
    Array e1 = testing::BuildArray({2, 2}).WithData<int32_t>({0, 1, 4, 5});
    Array e2 = testing::BuildArray({2, 2}).WithData<int32_t>({2, 3, 6, 7});

    Run([&]() { testing::CheckForward([](const std::vector<Array>& xs) { return Split(xs[0], 2, 1); }, {a}, {e1, e2}); });
}

TEST_THREAD_SAFE_P(ManipulationTest, SplitNoncontiguousIndices) {
    Array a = testing::BuildArray({2, 4}).WithLinearData<int32_t>().WithPadding(1);
    Array e1 = testing::BuildArray({2, 2}).WithData<int32_t>({0, 1, 4, 5});
    Array e2 = testing::BuildArray({2, 2}).WithData<int32_t>({2, 3, 6, 7});

    Run([&]() { testing::CheckForward([](const std::vector<Array>& xs) { return Split(xs[0], {2}, 1); }, {a}, {e1, e2}); });
>>>>>>> bbf429c5
}

INSTANTIATE_TEST_CASE_P(
        ForEachBackend,
        ManipulationTest,
        ::testing::Values(
#ifdef CHAINERX_ENABLE_CUDA
                std::string{"cuda"},
#endif  // CHAINERX_ENABLE_CUDA
                std::string{"native"}));

}  // namespace
}  // namespace chainerx<|MERGE_RESOLUTION|>--- conflicted
+++ resolved
@@ -504,7 +504,6 @@
             {Full({1, 3, 1, 3}, 1e-1), Full({2, 3, 4, 3}, 1e-1)});
 }
 
-<<<<<<< HEAD
 TEST_THREAD_SAFE_P(ManipulationTest, Concatenate) {
     using T = int32_t;
     Shape input_shape{2, 3, 1};
@@ -622,7 +621,8 @@
     Array e = testing::BuildArray({2, 6, 1}).WithData<T>({1, 2, 3, 7, 9, 11, 1, 2, 3, 13, 15, 17});
 
     EXPECT_ARRAY_EQ(e, Concatenate({a, b}, 1));
-=======
+}
+
 TEST_THREAD_SAFE_P(ManipulationTest, SplitSections) {
     Array a = testing::BuildArray({2, 4}).WithLinearData<int32_t>();
     Array e1 = testing::BuildArray({2, 2}).WithData<int32_t>({0, 1, 4, 5});
@@ -670,7 +670,6 @@
     Array e2 = testing::BuildArray({2, 2}).WithData<int32_t>({2, 3, 6, 7});
 
     Run([&]() { testing::CheckForward([](const std::vector<Array>& xs) { return Split(xs[0], {2}, 1); }, {a}, {e1, e2}); });
->>>>>>> bbf429c5
 }
 
 INSTANTIATE_TEST_CASE_P(
