--- conflicted
+++ resolved
@@ -27,13 +27,6 @@
 
 namespace {
 
-<<<<<<< HEAD
-std::vector<Array> ExtractGates(Array x, int64_t n_splits) {
-    StackVector<int64_t, kMaxNdim> shape_vec;
-    shape_vec.emplace_back(x.shape()[0]);
-    shape_vec.emplace_back(n_splits);
-    shape_vec.emplace_back(static_cast<int64_t>(x.shape()[1] / n_splits));
-=======
 std::vector<Array> ExtractGates(const Array& x, int64_t n_splits, int64_t axis) {
     StackVector<int64_t, kMaxNdim> shape_vec;
     shape_vec.emplace_back(x.shape()[0]);
@@ -44,17 +37,12 @@
         shape_vec.emplace_back(static_cast<int64_t>(x.shape()[1] / n_splits));
         shape_vec.emplace_back(n_splits);
     }
->>>>>>> 05e23692
     for (int64_t i = 2; i < x.ndim(); i++) {
         shape_vec.emplace_back(x.shape()[i]);
     }
     Shape shape{shape_vec};
     Array x_r = Reshape(x, shape);
-<<<<<<< HEAD
-    std::vector<Array> x_split = Split(x_r, n_splits, 1);
-=======
     std::vector<Array> x_split = Split(x_r, n_splits, axis);
->>>>>>> 05e23692
     return x_split;
 }
 
@@ -103,10 +91,9 @@
     return Where(x_cast >= zero, x_cast, slope * x_cast);
 }
 
-<<<<<<< HEAD
 std::vector<Array> TreeLstm(std::vector<Array> arrays) {
     size_t n_ary = arrays.size() - 1;
-    std::vector<Array> gates = ExtractGates(arrays[arrays.size() - 1], 3 + n_ary);
+    std::vector<Array> gates = ExtractGates(arrays[arrays.size() - 1], 3 + n_ary, 1);
 
     Array a = Squeeze(gates[0]);
     Array i = Squeeze(gates[1]);
@@ -131,7 +118,7 @@
     Array h = o_ * Tanh(c);
     return {c, h};
 }
-=======
+
 std::vector<Array> SLstm(const Array& c_prev1, const Array& c_prev2, const Array& x1, const Array& x2) {
     std::vector<Array> x1_gates = ExtractGates(x1, 4, 2);
     std::vector<Array> x2_gates = ExtractGates(x2, 4, 2);
@@ -160,7 +147,6 @@
     return {c, h};
 }
 
->>>>>>> 05e23692
 Array Softplus(const Array& x, double beta) {
     Dtype dtype = internal::GetMathResultDtype(x.dtype());
     const Array& x_cast = x.dtype() == dtype ? x : x.AsType(dtype);
