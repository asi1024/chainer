--- conflicted
+++ resolved
@@ -40,19 +40,18 @@
     virtual void Call(const Array& a, const Array& u, const Array& s, const Array& vt, bool full_matrices) = 0;
 };
 
-<<<<<<< HEAD
+class QrKernel : public Kernel {
+public:
+    static const char* name() { return "Qr"; }
+
+    virtual void Call(const Array& a, const Array& q, const Array& r, const Array& tau, QrMode mode) = 0;
+};
+
 class SyevdKernel : public Kernel {
 public:
     static const char* name() { return "Syevd"; }
 
     virtual void Call(const Array& a, const Array& w, const Array& v, char uplo, bool compute_v) = 0;
-=======
-class QrKernel : public Kernel {
-public:
-    static const char* name() { return "Qr"; }
-
-    virtual void Call(const Array& a, const Array& q, const Array& r, const Array& tau, QrMode mode) = 0;
->>>>>>> 97fe4e90
 };
 
 }  // namespace chainerx