#pragma once

#include <tuple>

#include "chainerx/array.h"
#include "chainerx/kernel.h"
#include "chainerx/routines/linalg.h"

namespace chainerx {

// Matrix multiplication. All the operands are matrices (i.e., two-dimensional arrays).
// Let the shapes of `a` and `b` be `(M, K)` and `(L, N)`, respectively.
// Then, it must hold that `K == L` and the shape of `out` must be `(M, N)`.
// Otherwise, the behavior is undefined.
class DotKernel : public Kernel {
public:
    virtual void Call(const Array& a, const Array& b, const Array& out) = 0;
};

class SolveKernel : public Kernel {
public:
    virtual void Call(const Array& a, const Array& b, const Array& out) = 0;
};

class InverseKernel : public Kernel {
public:
    virtual void Call(const Array& a, const Array& out) = 0;
};

class SvdKernel : public Kernel {
public:
    virtual void Call(const Array& a, const Array& u, const Array& s, const Array& vt, bool full_matrices) = 0;
};

<<<<<<< HEAD
class CholeskyKernel : public Kernel {
public:
    static const char* name() { return "Cholesky"; }

    virtual void Call(const Array& a, const Array& out) = 0;
=======
class QrKernel : public Kernel {
public:
    static const char* name() { return "Qr"; }

    virtual void Call(const Array& a, const Array& q, const Array& r, const Array& tau, QrMode mode) = 0;
>>>>>>> 7140c503
};

}  // namespace chainerx<|MERGE_RESOLUTION|>--- conflicted
+++ resolved
@@ -32,19 +32,14 @@
     virtual void Call(const Array& a, const Array& u, const Array& s, const Array& vt, bool full_matrices) = 0;
 };
 
-<<<<<<< HEAD
+class QrKernel : public Kernel {
+public:
+    virtual void Call(const Array& a, const Array& q, const Array& r, const Array& tau, QrMode mode) = 0;
+};
+
 class CholeskyKernel : public Kernel {
 public:
-    static const char* name() { return "Cholesky"; }
-
     virtual void Call(const Array& a, const Array& out) = 0;
-=======
-class QrKernel : public Kernel {
-public:
-    static const char* name() { return "Qr"; }
-
-    virtual void Call(const Array& a, const Array& q, const Array& r, const Array& tau, QrMode mode) = 0;
->>>>>>> 7140c503
 };
 
 }  // namespace chainerx