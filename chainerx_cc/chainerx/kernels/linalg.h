--- conflicted
+++ resolved
@@ -32,19 +32,18 @@
     virtual void Call(const Array& a, const Array& out) = 0;
 };
 
-<<<<<<< HEAD
+class SvdKernel : public Kernel {
+public:
+    static const char* name() { return "Svd"; }
+
+    virtual void Call(const Array& a, const Array& u, const Array& s, const Array& vt, bool full_matrices) = 0;
+};
+
 class CholeskyKernel : public Kernel {
 public:
     static const char* name() { return "Cholesky"; }
 
     virtual void Call(const Array& a, const Array& out) = 0;
-=======
-class SvdKernel : public Kernel {
-public:
-    static const char* name() { return "Svd"; }
-
-    virtual void Call(const Array& a, const Array& u, const Array& s, const Array& vt, bool full_matrices) = 0;
->>>>>>> 7252386e
 };
 
 }  // namespace chainerx