--- conflicted
+++ resolved
@@ -60,17 +60,10 @@
     endif()
 endif()
 
-<<<<<<< HEAD
-# LAPACK
-if(${LAPACK_FOUND})
-MESSAGE( STATUS "LAPACK is found, defining CHAINERX_LAPACK_AVAILABLE variable.")
-add_definitions(-DCHAINERX_LAPACK_AVAILABLE=${LAPACK_FOUND})
-=======
 if(${LAPACK_FOUND})
     MESSAGE(STATUS "Found LAPACK (library: ${LAPACK_LIBRARIES})")
     include_directories(${LAPACK_INCLUDE_DIRS})
     target_link_libraries(chainerx_native ${LAPACK_LIBRARIES})
->>>>>>> d2aa2d5d
 endif()
 
 if(${CHAINERX_BUILD_TEST})
